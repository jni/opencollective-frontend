import React from 'react';
import { gql, useQuery } from '@apollo/client';
import { useRouter } from 'next/router';
import { defineMessages, FormattedMessage, useIntl } from 'react-intl';

import { isHostAccount } from '../lib/collective.lib';
import roles from '../lib/constants/roles';
import { API_V2_CONTEXT } from '../lib/graphql/helpers';
import useLoggedInUser from '../lib/hooks/useLoggedInUser';
import { require2FAForAdmins } from '../lib/policies';

import { AdminPanelContext } from '../components/admin-panel/AdminPanelContext';
import AdminPanelSection from '../components/admin-panel/AdminPanelSection';
import { ALL_SECTIONS, SECTIONS_ACCESSIBLE_TO_ACCOUNTANTS } from '../components/admin-panel/constants';
import AdminPanelSideBar from '../components/admin-panel/SideBar';
import AdminPanelTopBar from '../components/admin-panel/TopBar';
import { collectiveNavbarFieldsFragment } from '../components/collective-page/graphql/fragments';
import { Flex, Grid } from '../components/Grid';
import MessageBox from '../components/MessageBox';
import NotificationBar from '../components/NotificationBar';
import Page from '../components/Page';
import SignInOrJoinFree from '../components/SignInOrJoinFree';
import { TwoFactorAuthRequiredMessage } from '../components/TwoFactorAuthRequiredMessage';

export const adminPanelQuery = gql`
  query AdminPanel($slug: String!) {
    account(slug: $slug) {
      id
      legacyId
      slug
      name
      isHost
      type
      settings
      isArchived
      isIncognito
      imageUrl(height: 256)
      features {
        id
        ...NavbarFields
        VIRTUAL_CARDS
        USE_PAYMENT_METHODS
        EMIT_GIFT_CARDS
      }
      policies {
        REQUIRE_2FA_FOR_ADMINS
      }
      ... on AccountWithParent {
        parent {
          id
          slug
          policies {
            REQUIRE_2FA_FOR_ADMINS
          }
        }
      }
      ... on AccountWithHost {
        hostFeePercent
        host {
          id
          slug
          name
          settings
          policies {
            EXPENSE_AUTHOR_CANNOT_APPROVE {
              enabled
              amountInCents
              appliesToHostedCollectives
              appliesToSingleAdminCollectives
            }
            COLLECTIVE_MINIMUM_ADMINS {
              numberOfAdmins
              applies
              freeze
            }
          }
        }
      }
      ... on AccountWithHost {
        isApproved
      }
    }
  }
  ${collectiveNavbarFieldsFragment}
`;

const messages = defineMessages({
  collectiveIsArchived: {
    id: 'collective.isArchived',
    defaultMessage: '{name} has been archived.',
  },
  collectiveIsArchivedDescription: {
    id: 'collective.isArchived.edit.description',
    defaultMessage: 'This {type} has been archived and is no longer active.',
  },
  userIsArchived: {
    id: 'user.isArchived',
    defaultMessage: 'Account has been archived.',
  },
  userIsArchivedDescription: {
    id: 'user.isArchived.edit.description',
    defaultMessage: 'This account has been archived and is no longer active.',
  },
});

const getDefaultSectionForAccount = (account, loggedInUser) => {
  if (!account) {
    return ALL_SECTIONS.INFO;
  }

  const isAdmin = loggedInUser?.isAdminOfCollective(account);
  const isAccountant = loggedInUser?.hasRole(roles.ACCOUNTANT, account);
  const isAccountantOnly = !isAdmin && isAccountant;
  if (isHostAccount(account)) {
    return isAccountantOnly ? ALL_SECTIONS.REPORTS : ALL_SECTIONS.EXPENSES;
  } else {
    return isAccountantOnly ? ALL_SECTIONS.PAYMENT_RECEIPTS : ALL_SECTIONS.INFO;
  }
};

const getNotification = (intl, account) => {
  if (account?.isArchived) {
    if (account.type === 'USER') {
      return {
        type: 'warning',
        title: intl.formatMessage(messages.userIsArchived),
        description: intl.formatMessage(messages.userIsArchivedDescription),
      };
    } else {
      return {
        type: 'warning',
        title: intl.formatMessage(messages.collectiveIsArchived, { name: account.name }),
        description: intl.formatMessage(messages.collectiveIsArchivedDescription, {
          type: account.type.toLowerCase(),
        }),
      };
    }
  }
};

function getBlocker(LoggedInUser, account, section) {
  if (!LoggedInUser) {
    return <FormattedMessage id="mustBeLoggedIn" defaultMessage="You must be logged in to see this page" />;
  } else if (!account) {
    return <FormattedMessage defaultMessage="This account doesn't exist" />;
  } else if (account.isIncognito) {
    return <FormattedMessage defaultMessage="You cannot edit this collective" />;
  }

  // Check permissions
  const isAdmin = LoggedInUser.isAdminOfCollective(account);
  if (SECTIONS_ACCESSIBLE_TO_ACCOUNTANTS.includes(section)) {
    if (!isAdmin && !LoggedInUser.hasRole(roles.ACCOUNTANT, account)) {
      return <FormattedMessage defaultMessage="You need to be logged in as an admin or accountant to view this page" />;
    }
  } else if (!isAdmin) {
    return <FormattedMessage defaultMessage="You need to be logged in as an admin" />;
  }
}

const getIsAccountantOnly = (LoggedInUser, account) => {
  return LoggedInUser && !LoggedInUser.isAdminOfCollective(account) && LoggedInUser.hasRole(roles.ACCOUNTANT, account);
};

const AdminPanelPage = () => {
  const router = useRouter();
  const { slug, section, subpath } = router.query;
  const intl = useIntl();
  const { LoggedInUser, loadingLoggedInUser } = useLoggedInUser();
  const { data, loading } = useQuery(adminPanelQuery, { context: API_V2_CONTEXT, variables: { slug } });

  const account = data?.account;
  const notification = getNotification(intl, account);
  const selectedSection = section || getDefaultSectionForAccount(account, LoggedInUser);
  const isLoading = loading || loadingLoggedInUser;
  const blocker = !isLoading && getBlocker(LoggedInUser, account, selectedSection);
  const titleBase = account?.isHost
    ? intl.formatMessage({ id: 'AdminPanel.button', defaultMessage: 'Admin' })
    : intl.formatMessage({ id: 'Settings', defaultMessage: 'Settings' });

  return (
    <AdminPanelContext.Provider value={{ selectedSection }}>
      <Page noRobots collective={account} title={account ? `${account.name} - ${titleBase}` : titleBase}>
        {!blocker && (
          <AdminPanelTopBar
            isLoading={isLoading}
            collective={data?.account}
            collectiveSlug={slug}
            selectedSection={selectedSection}
            display={['flex', null, 'none']}
          />
        )}
        {Boolean(notification) && <NotificationBar {...notification} />}
        {blocker ? (
          <Flex flexDirection="column" alignItems="center" my={6}>
            <MessageBox type="warning" mb={4} maxWidth={400} withIcon>
              {blocker}
            </MessageBox>
            {!LoggedInUser && <SignInOrJoinFree form="signin" disableSignup />}
          </Flex>
        ) : (
          <Grid gridTemplateColumns={'1fr'} maxWidth={1200} minHeight={600} gridGap={56} m="0 auto" px={3} py={4}>
            {/* <AdminPanelSideBar
              isLoading={isLoading}
              collective={account}
              selectedSection={selectedSection}
              display={['none', null, 'block']}
              isAccountantOnly={getIsAccountantOnly(LoggedInUser, account)}
<<<<<<< HEAD
            /> */}
            <AdminPanelSection section={selectedSection} isLoading={isLoading} collective={account} subpath={subpath} />
=======
            />
            {require2FAForAdmins(account) && LoggedInUser && !LoggedInUser.hasTwoFactorAuth ? (
              <TwoFactorAuthRequiredMessage mt={[null, null, '64px']} />
            ) : (
              <AdminPanelSection
                section={selectedSection}
                isLoading={isLoading}
                collective={account}
                subpath={subpath}
              />
            )}
>>>>>>> 7528eb63
          </Grid>
        )}
      </Page>
    </AdminPanelContext.Provider>
  );
};

AdminPanelPage.getInitialProps = () => {
  return {
    scripts: { googleMaps: true }, // TODO: This should be enabled only for events
  };
};

export default AdminPanelPage;<|MERGE_RESOLUTION|>--- conflicted
+++ resolved
@@ -206,11 +206,7 @@
               selectedSection={selectedSection}
               display={['none', null, 'block']}
               isAccountantOnly={getIsAccountantOnly(LoggedInUser, account)}
-<<<<<<< HEAD
             /> */}
-            <AdminPanelSection section={selectedSection} isLoading={isLoading} collective={account} subpath={subpath} />
-=======
-            />
             {require2FAForAdmins(account) && LoggedInUser && !LoggedInUser.hasTwoFactorAuth ? (
               <TwoFactorAuthRequiredMessage mt={[null, null, '64px']} />
             ) : (
@@ -220,8 +216,7 @@
                 collective={account}
                 subpath={subpath}
               />
-            )}
->>>>>>> 7528eb63
+            )}{' '}
           </Grid>
         )}
       </Page>
