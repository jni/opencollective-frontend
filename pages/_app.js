--- conflicted
+++ resolved
@@ -119,42 +119,28 @@
 
     return (
       <Fragment>
-<<<<<<< HEAD
         <SessionProvider>
           <ApolloProvider client={client}>
             <ThemeProvider theme={theme}>
               <StripeProviderSSR>
-                <RawIntlProvider value={intl}>
-=======
-        <ApolloProvider client={client}>
-          <ThemeProvider theme={theme}>
-            <StripeProviderSSR>
-              <IntlProvider locale={locale}>
-                <TooltipProvider delayDuration={500} skipDelayDuration={100}>
->>>>>>> 12a3fd56
-                  <ToastProvider>
-                    <UserProvider>
-                      <NewsAndUpdatesProvider>
-                        <Component {...pageProps} />
-                        <GlobalToasts />
-                        <GlobalNewsAndUpdates />
-                        <TwoFactorAuthenticationModal />
-                      </NewsAndUpdatesProvider>
-                    </UserProvider>
-                  </ToastProvider>
-<<<<<<< HEAD
-                </RawIntlProvider>
+                <IntlProvider locale={locale}>
+                  <TooltipProvider delayDuration={500} skipDelayDuration={100}>
+                    <ToastProvider>
+                      <UserProvider>
+                        <NewsAndUpdatesProvider>
+                          <Component {...pageProps} />
+                          <GlobalToasts />
+                          <GlobalNewsAndUpdates />
+                          <TwoFactorAuthenticationModal />
+                        </NewsAndUpdatesProvider>
+                      </UserProvider>
+                    </ToastProvider>
+                  </TooltipProvider>
+                </IntlProvider>
               </StripeProviderSSR>
             </ThemeProvider>
           </ApolloProvider>
         </SessionProvider>
-=======
-                </TooltipProvider>
-              </IntlProvider>
-            </StripeProviderSSR>
-          </ThemeProvider>
-        </ApolloProvider>
->>>>>>> 12a3fd56
         <DefaultPaletteStyle palette={defaultColors.primary} />
         {Object.keys(scripts).map(key => (
           <script key={key} type="text/javascript" src={scripts[key]} />
