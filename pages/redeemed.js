--- conflicted
+++ resolved
@@ -209,77 +209,11 @@
                 </Container>
               )}
 
-<<<<<<< HEAD
-              {recommendedCollectives && (
-                <Box my={5}>
-                  <H5 textAlign={'center'}>
-                    <FormattedMessage
-                      id="redeemed.collective-recommendations"
-                      defaultMessage="Collectives recommended by {emitter}"
-                      values={{ emitter: emitter.name }}
-                    />
-                  </H5>
-                  <Container maxWidth="1200px">
-                    <CollectivesWithData
-                      slugs={recommendedCollectives}
-                      orderBy="name"
-                      orderDirection="ASC"
-                      limit={12}
-                    />
-                  </Container>
-                </Box>
-              )}
-
-              <Box width={['320px', '640px']}>
-                <SearchFormContainer>
-                  <Box mb={3}>
-                    <H5 textAlign="center">
-                      <FormattedMessage
-                        id="redeemed.findCollectives"
-                        defaultMessage="Find open collectives to support."
-                      />
-                    </H5>
-                  </Box>
-                  <SearchForm fontSize="14px" />
-                </SearchFormContainer>
-              </Box>
-
-              <Box width={['320px', '640px']} my={3}>
-                <P color="#76777A" textAlign="center">
-                  <FormattedMessage
-                    id="redeemed.backyourstack"
-                    defaultMessage="or discover the open source projects that your organization is depending on and that need funding on {link}"
-                    values={{
-                      link: <a href="https://backyourstack.com">BackYourStack.com</a>,
-                    }}
-                  />
-                </P>
-              </Box>
-
-              <P color="#76777A" textAlign="center">
-                <FormattedMessage
-                  id="redeemed.suggestions"
-                  defaultMessage="or you can choose from these awesome collectives that are doing great work:"
-                />
-              </P>
-
-              <Box mb={5}>
-                <Container maxWidth="1200px">
-                  <CollectivesWithData
-                    HostCollectiveId={11004} // hard-coded to only show open source projects
-                    orderBy="balance"
-                    orderDirection="DESC"
-                    limit={12}
-                  />
-                </Container>
-              </Box>
-=======
               <Link href="/search">
                 <StyledButton buttonStyle="primary" buttonSize="large" my={5}>
                   <FormattedMessage defaultMessage="Discover Collectives to Support" />
                 </StyledButton>
               </Link>
->>>>>>> e23c9083
             </Flex>
           </Body>
         </CollectiveThemeProvider>
