const crypto = require('crypto');
const fs = require('fs');
const path = require('path');

const debug = require('debug');
const dotenv = require('dotenv');
const lodash = require('lodash');

// Load extra env file on demand
// e.g. `npm run dev production` -> `.env.production`
const extraEnv = process.env.EXTRA_ENV || lodash.last(process.argv);
const extraEnvPath = path.join(__dirname, `.env.${extraEnv}`);
if (fs.existsSync(extraEnvPath)) {
  dotenv.config({ path: extraEnvPath });
}

dotenv.config();
debug.enable(process.env.DEBUG);

const defaults = {
  PORT: 3000,
  NODE_ENV: 'development',
  API_KEY: '09u624Pc9F47zoGLlkg1TBSbOl2ydSAq',
  API_URL: 'https://api-staging.opencollective.com',
  IMAGES_URL: 'https://images-staging.opencollective.com',
  WEBSITE_URL: 'http://localhost:3000',
  REST_URL: 'https://rest-staging.opencollective.com',
  PDF_SERVICE_URL: 'https://pdf-staging.opencollective.com',
  PAYPAL_ENVIRONMENT: 'sandbox',
  STRIPE_KEY: 'pk_test_VgSB4VSg2wb5LdAkz7p38Gw8',
  GOOGLE_MAPS_API_KEY: 'AIzaSyAZJnIxtBw5bxnu2QoCUiLCjV1nk84Vnk0',
  RECAPTCHA_SITE_KEY: '6LcyeXoUAAAAAFtdHDZfsxncFUkD9NqydqbIFcCK',
  HCAPTCHA_SITEKEY: '10000000-ffff-ffff-ffff-000000000001',
  CAPTCHA_ENABLED: false,
  CAPTCHA_PROVIDER: 'HCAPTCHA',
  CLIENT_ANALYTICS_ENABLED: false,
  TW_API_COLLECTIVE_SLUG: 'opencollective-host',
  OC_APPLICATION: 'frontend',
  OC_ENV: process.env.NODE_ENV || 'development',
  OC_SECRET: crypto.randomBytes(16).toString('hex'),
  WISE_ENVIRONMENT: process.env.OC_ENV === 'production' ? 'production' : 'sandbox',
  API_PROXY: 'true',
<<<<<<< HEAD
  OPENCOLLECTIVE_OAUTH_URL: 'https://opencollective.com',
  OPENCOLLECTIVE_OAUTH_SCOPES: 'email',
=======
  SENTRY_TRACES_SAMPLE_RATE: null,
>>>>>>> da754e8b
};

if (['production', 'staging'].includes(process.env.OC_ENV)) {
  defaults.TW_API_COLLECTIVE_SLUG = 'opencollective';
}

if (['e2e'].includes(process.env.OC_ENV)) {
  defaults.API_URL = 'http://localhost:3060';
  defaults.API_KEY = 'dvl-1510egmf4a23d80342403fb599qd';
}

for (const key in defaults) {
  if (process.env[key] === undefined) {
    process.env[key] = defaults[key];
  }
}<|MERGE_RESOLUTION|>--- conflicted
+++ resolved
@@ -40,12 +40,9 @@
   OC_SECRET: crypto.randomBytes(16).toString('hex'),
   WISE_ENVIRONMENT: process.env.OC_ENV === 'production' ? 'production' : 'sandbox',
   API_PROXY: 'true',
-<<<<<<< HEAD
   OPENCOLLECTIVE_OAUTH_URL: 'https://opencollective.com',
   OPENCOLLECTIVE_OAUTH_SCOPES: 'email',
-=======
   SENTRY_TRACES_SAMPLE_RATE: null,
->>>>>>> da754e8b
 };
 
 if (['production', 'staging'].includes(process.env.OC_ENV)) {
