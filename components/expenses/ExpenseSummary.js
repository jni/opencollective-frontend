import React, { Fragment } from 'react';
import PropTypes from 'prop-types';
import { themeGet } from '@styled-system/theme-get';
import { includes } from 'lodash';
import { createPortal } from 'react-dom';
import { FormattedDate, FormattedMessage } from 'react-intl';
import styled from 'styled-components';

import expenseStatus from '../../lib/constants/expense-status';
import expenseTypes from '../../lib/constants/expenseTypes';
import { PayoutMethodType } from '../../lib/constants/payout-method';
import useLoggedInUser from '../../lib/hooks/useLoggedInUser';
import { AmountPropTypeShape } from '../../lib/prop-types';

import AmountWithExchangeRateInfo from '../AmountWithExchangeRateInfo';
import Avatar from '../Avatar';
import Container from '../Container';
import FormattedMoneyAmount, { DEFAULT_AMOUNT_STYLES } from '../FormattedMoneyAmount';
import { Box, Flex } from '../Grid';
import HTMLContent from '../HTMLContent';
import LinkCollective from '../LinkCollective';
import LoadingPlaceholder from '../LoadingPlaceholder';
import StyledCard from '../StyledCard';
import StyledHr from '../StyledHr';
import Tags from '../Tags';
import { H1, H4, P, Span } from '../Text';
import UploadedFilePreview from '../UploadedFilePreview';

import ExpenseAmountBreakdown from './ExpenseAmountBreakdown';
import ExpenseMoreActionsButton from './ExpenseMoreActionsButton';
import ExpensePayeeDetails from './ExpensePayeeDetails';
import ExpenseStatusTag from './ExpenseStatusTag';
import ProcessExpenseButtons, { hasProcessButtons } from './ProcessExpenseButtons';

export const SummaryHeader = styled(H1)`
  > a {
    color: inherit;
    text-decoration: underline;

    :hover {
      color: ${themeGet('colors.black.600')};
    }
  }
`;

const CreatedByUserLink = ({ account }) => {
  return (
    <LinkCollective collective={account}>
      <Span color="black.800" fontWeight={500} textDecoration="none">
        {account ? account.name : <FormattedMessage id="profile.incognito" defaultMessage="Incognito" />}
      </Span>
    </LinkCollective>
  );
};

CreatedByUserLink.propTypes = {
  account: PropTypes.object,
};

/**
 * Last step of the create expense flow, shows the summary of the expense with
 * the ability to submit it.
 */
const ExpenseSummary = ({
  expense,
  collective,
  host,
  isLoading,
  isLoadingLoggedInUser,
  isEditing,
  borderless = undefined,
  canEditTags,
  suggestedTags,
  showProcessButtons,
  onClose = undefined,
  onDelete,
  onEdit,
  drawerActionsContainer,
  ...props
}) => {
  const isReceipt = expense?.type === expenseTypes.RECEIPT;
  const isCreditCardCharge = expense?.type === expenseTypes.CHARGE;
  const isGrant = expense?.type === expenseTypes.GRANT;
  const existsInAPI = expense && (expense.id || expense.legacyId);
  const createdByAccount = expense?.requestedByAccount || expense?.createdByAccount || {};
  const expenseItems = expense?.items.length > 0 ? expense.items : expense?.draft?.items || [];
  const expenseTaxes = expense?.taxes?.length > 0 ? expense.taxes : expense?.draft?.taxes || [];
  const isMultiCurrency =
    expense?.amountInAccountCurrency && expense.amountInAccountCurrency.currency !== expense.currency;

<<<<<<< HEAD
  const processButtons = (
    <Flex
      display="flex"
      flex={1}
      justifyContent="space-between"
      flexDirection={['column-reverse', 'row']}
      alignItems={['flex-end', 'center']}
      gridGap={[2, 3]}
    >
      <ExpenseMoreActionsButton
        onEdit={onEdit}
        expense={expense}
        onDelete={() => {
          onDelete?.(expense);
          onClose?.();
        }}
      />
      {Boolean(showProcessButtons && existsInAPI && collective && hasProcessButtons(expense?.permissions)) && (
        <Flex flexWrap="wrap" gridGap={[2, 3]}>
          <ProcessExpenseButtons
            expense={expense}
            isMoreActions
            permissions={expense?.permissions}
            collective={collective}
            host={host}
            onDelete={() => {
              onDelete?.(expense);
              onClose?.();
            }}
            displayMarkAsIncomplete
          />
        </Flex>
      )}
    </Flex>
  );
=======
  const { LoggedInUser } = useLoggedInUser();
  const isLoggedInUserExpenseHostAdmin = LoggedInUser?.isHostAdmin(expense?.account);
  const isExpenseToHostCollective = expense?.account?.id === expense?.account?.host?.id;
  const isApproveBtnSecondary = isLoggedInUserExpenseHostAdmin && !isExpenseToHostCollective;

>>>>>>> cfa68b3f
  return (
    <StyledCard
      p={borderless ? 0 : [16, 24, 32]}
      mb={borderless ? [4, 0] : 0}
      borderStyle={borderless ? 'none' : 'solid'}
      {...props}
    >
      <Flex
        flexDirection={['column-reverse', 'row']}
        alignItems={['stretch', 'center']}
        justifyContent="space-between"
        data-cy="expense-title"
        mb={3}
      >
        <Flex mr={[0, 2]}>
          <H4 fontWeight="500" data-cy="expense-description">
            {!expense?.description && isLoading ? (
              <LoadingPlaceholder height={32} minWidth={250} />
            ) : (
              expense.description
            )}
          </H4>
        </Flex>
        <Flex mb={[3, 0]} justifyContent={['space-between', 'flex-end']} alignItems="center">
          {expense?.status && (
            <Box>
              <ExpenseStatusTag
                display="block"
                status={expense.status}
                letterSpacing="0.8px"
                fontWeight="bold"
                fontSize="12px"
                showTaxFormTag={includes(expense.requiredLegalDocuments, 'US_TAX_FORM')}
                showTaxFormMsg={expense.payee.isAdmin}
              />
            </Box>
          )}
        </Flex>
      </Flex>
      <Tags expense={expense} isLoading={isLoading} canEdit={canEditTags} suggestedTags={suggestedTags} />
      <Flex alignItems="center" mt={3}>
        {isLoading && !expense ? (
          <LoadingPlaceholder height={24} width={200} />
        ) : (
          <React.Fragment>
            <LinkCollective collective={createdByAccount}>
              <Avatar collective={createdByAccount} size={24} />
            </LinkCollective>
            <P ml={2} fontSize="12px" color="black.600" data-cy="expense-author">
              {expense.requestedByAccount ? (
                <FormattedMessage
                  id="Expense.RequestedByOnDate"
                  defaultMessage="Invited by {name} on {date, date, long}"
                  values={{
                    name: <CreatedByUserLink account={createdByAccount} />,
                    date: new Date(expense.createdAt),
                  }}
                />
              ) : expense.createdAt ? (
                <FormattedMessage
                  id="Expense.SubmittedByOnDate"
                  defaultMessage="Submitted by {name} on {date, date, long}"
                  values={{
                    name: <CreatedByUserLink account={createdByAccount} />,
                    date: new Date(expense.createdAt),
                  }}
                />
              ) : (
                <FormattedMessage
                  id="Expense.SubmittedBy"
                  defaultMessage="Submitted by {name}"
                  values={{ name: <CreatedByUserLink account={createdByAccount} /> }}
                />
              )}
            </P>
          </React.Fragment>
        )}
      </Flex>
      {isGrant && expense.longDescription && (
        <Fragment>
          <Flex alignItems="center" mt={4}>
            <Span fontWeight="bold" fontSize="16px">
              <FormattedMessage id="Expense.RequestDescription" defaultMessage="Request Description" />
            </Span>
            <StyledHr flex="1 1" borderColor="black.300" ml={2} />
          </Flex>
          <P mt={4}>{expense.longDescription}</P>
        </Fragment>
      )}

      <Flex my={4} alignItems="center">
        {!expense && isLoading ? (
          <LoadingPlaceholder height={20} maxWidth={150} />
        ) : (
          <Span fontWeight="bold" fontSize="16px">
            {isReceipt || isCreditCardCharge ? (
              <FormattedMessage id="Expense.AttachedReceipts" defaultMessage="Attached receipts" />
            ) : isGrant ? (
              <FormattedMessage id="Expense.RequestDetails" defaultMessage="Request Details" />
            ) : (
              <FormattedMessage id="Expense.InvoiceItems" defaultMessage="Invoice items" />
            )}
          </Span>
        )}
        <StyledHr flex="1 1" borderColor="black.300" ml={2} />
      </Flex>
      {!expense && isLoading ? (
        <LoadingPlaceholder height={68} mb={3} />
      ) : (
        <div data-cy="expense-summary-items">
          {expenseItems.map((attachment, attachmentIdx) => (
            <React.Fragment key={attachment.id || attachmentIdx}>
              <Flex my={24} flexWrap="wrap">
                {(isReceipt || attachment.url) && (
                  <Box mr={3} mb={3} width={['100%', 'auto']}>
                    <UploadedFilePreview
                      url={attachment.url}
                      isLoading={isLoading || isLoadingLoggedInUser}
                      isPrivate={!attachment.url && !isLoading}
                      size={[640, 48]}
                      maxHeight={48}
                    />
                  </Box>
                )}
                <Flex justifyContent="space-between" alignItems="baseline" flex="1">
                  <Flex flexDirection="column" justifyContent="center" flexGrow="1">
                    {attachment.description ? (
                      <HTMLContent
                        content={attachment.description}
                        fontSize="12px"
                        color="black.900"
                        collapsable
                        fontWeight="500"
                        maxCollapsedHeight={100}
                        collapsePadding={22}
                      />
                    ) : (
                      <Span color="black.500" fontStyle="italic">
                        <FormattedMessage id="NoDescription" defaultMessage="No description provided" />
                      </Span>
                    )}
                    {!isGrant && (
                      <Span mt={1} fontSize="12px" color="black.500">
                        <FormattedMessage
                          id="withColon"
                          defaultMessage="{item}:"
                          values={{
                            item: <FormattedMessage id="expense.incurredAt" defaultMessage="Date" />,
                          }}
                        />{' '}
                        {/* Using timeZone=UTC as we only store the date as a UTC string, without time */}
                        <FormattedDate value={attachment.incurredAt} dateStyle="long" timeZone="UTC" />{' '}
                      </Span>
                    )}
                  </Flex>
                  <P fontSize={15} color="black.600" mt={2} textAlign="right" ml={3}>
                    <FormattedMoneyAmount
                      amount={attachment.amount}
                      currency={expense.currency}
                      amountStyles={{ ...DEFAULT_AMOUNT_STYLES, fontWeight: '500' }}
                      precision={2}
                    />
                  </P>
                </Flex>
              </Flex>
              <StyledHr borderStyle="dotted" />
            </React.Fragment>
          ))}
        </div>
      )}
      <Flex flexDirection="column" alignItems="flex-end" mt={4} mb={2}>
        <Flex alignItems="center">
          {!expense && isLoading ? (
            <LoadingPlaceholder height={18} width={150} />
          ) : (
            <ExpenseAmountBreakdown
              currency={expense.currency}
              items={expenseItems}
              taxes={expenseTaxes}
              expenseTotalAmount={isEditing ? null : expense.amount}
            />
          )}
        </Flex>
        {isMultiCurrency && (
          <Flex alignItems="center" mt={2}>
            <Container fontSize="12px" fontWeight="500" mr={3} whiteSpace="nowrap" color="black.600">
              <FormattedMessage
                defaultMessage="Accounted as ({currency}):"
                values={{ currency: expense.amountInAccountCurrency.currency }}
              />
            </Container>
            <Container color="black.600">
              <AmountWithExchangeRateInfo amount={expense.amountInAccountCurrency} />
            </Container>
          </Flex>
        )}
      </Flex>
      <ExpensePayeeDetails
        isLoading={isLoading}
        host={host}
        expense={expense}
        collective={collective}
        isDraft={!isEditing && expense?.status === expenseStatus.DRAFT}
      />
<<<<<<< HEAD
      {!isEditing &&
        (drawerActionsContainer ? (
          createPortal(processButtons, drawerActionsContainer)
        ) : (
          <Fragment>
            <StyledHr flex="1" mt={4} mb={3} borderColor="black.300" />
            {processButtons}
          </Fragment>
        ))}
=======
      {!isEditing && (
        <Container
          display="flex"
          width={1}
          justifyContent="space-between"
          flexDirection={['column-reverse', null, 'row']}
          alignItems="flex-end"
          borderTop="1px solid #DCDEE0"
          mt={4}
          pt={12}
        >
          <ExpenseMoreActionsButton
            onEdit={onEdit}
            expense={expense}
            displayApproveExpense={isApproveBtnSecondary}
            mt={['16px', null, '8px']}
            onDelete={() => {
              onDelete?.(expense);
              onClose?.();
            }}
          />
          {Boolean(showProcessButtons && existsInAPI && collective && hasProcessButtons(expense?.permissions)) && (
            <Flex flexWrap="wrap">
              <ProcessExpenseButtons
                expense={expense}
                isMoreActions
                displayApproveExpense={!isApproveBtnSecondary}
                permissions={expense?.permissions}
                collective={collective}
                host={host}
                onDelete={() => {
                  onDelete?.(expense);
                  onClose?.();
                }}
                displayMarkAsIncomplete
              />
            </Flex>
          )}
        </Container>
      )}
>>>>>>> cfa68b3f
    </StyledCard>
  );
};

ExpenseSummary.propTypes = {
  /** Set this to true if the expense is not loaded yet */
  isLoading: PropTypes.bool,
  /** Set this to true if the logged in user is currenltly loading */
  isLoadingLoggedInUser: PropTypes.bool,
  host: PropTypes.shape({
    id: PropTypes.string.isRequired,
    name: PropTypes.string.isRequired,
    slug: PropTypes.string.isRequired,
    type: PropTypes.string.isRequired,
    website: PropTypes.string,
    location: PropTypes.shape({
      address: PropTypes.string,
      country: PropTypes.string,
    }),
  }),
  /** Must be provided if isLoading is false */
  expense: PropTypes.shape({
    id: PropTypes.string,
    legacyId: PropTypes.number,
    description: PropTypes.string.isRequired,
    longDescription: PropTypes.string,
    amount: PropTypes.number.isRequired,
    currency: PropTypes.string.isRequired,
    invoiceInfo: PropTypes.string,
    createdAt: PropTypes.string,
    status: PropTypes.oneOf(Object.values(expenseStatus)),
    type: PropTypes.oneOf(Object.values(expenseTypes)).isRequired,
    tags: PropTypes.arrayOf(PropTypes.string),
    requiredLegalDocuments: PropTypes.arrayOf(PropTypes.string),
    amountInAccountCurrency: AmountPropTypeShape,
    account: PropTypes.shape({
      id: PropTypes.string.isRequired,
      host: PropTypes.shape({
        id: PropTypes.string.isRequired,
      }).isRequired,
    }).isRequired,
    items: PropTypes.arrayOf(
      PropTypes.shape({
        id: PropTypes.string,
        incurredAt: PropTypes.string,
        description: PropTypes.string,
        amount: PropTypes.number.isRequired,
        url: PropTypes.string,
      }).isRequired,
    ).isRequired,
    taxes: PropTypes.arrayOf(
      PropTypes.shape({
        type: PropTypes.string,
        rate: PropTypes.number,
      }).isRequired,
    ).isRequired,
    payee: PropTypes.shape({
      id: PropTypes.string.isRequired,
      name: PropTypes.string.isRequired,
      slug: PropTypes.string.isRequired,
      type: PropTypes.string.isRequired,
      isAdmin: PropTypes.bool,
    }).isRequired,
    payeeLocation: PropTypes.shape({
      address: PropTypes.string,
      country: PropTypes.string,
    }),
    createdByAccount: PropTypes.shape({
      id: PropTypes.string.isRequired,
      name: PropTypes.string.isRequired,
      slug: PropTypes.string.isRequired,
      type: PropTypes.string.isRequired,
    }),
    requestedByAccount: PropTypes.shape({
      id: PropTypes.string.isRequired,
      name: PropTypes.string.isRequired,
      slug: PropTypes.string.isRequired,
      type: PropTypes.string.isRequired,
    }),
    payoutMethod: PropTypes.shape({
      id: PropTypes.string,
      type: PropTypes.oneOf(Object.values(PayoutMethodType)),
      data: PropTypes.object,
    }),
    draft: PropTypes.shape({
      items: PropTypes.arrayOf(
        PropTypes.shape({
          id: PropTypes.string,
          incurredAt: PropTypes.string,
          description: PropTypes.string,
          amount: PropTypes.number.isRequired,
          url: PropTypes.string,
        }),
      ),
      taxes: PropTypes.arrayOf(
        PropTypes.shape({
          type: PropTypes.string,
          rate: PropTypes.number,
        }).isRequired,
      ).isRequired,
    }),
    permissions: PropTypes.shape({
      canSeeInvoiceInfo: PropTypes.bool,
      canDelete: PropTypes.bool,
    }),
  }),
  /** Whether current user can edit the tags */
  canEditTags: PropTypes.bool,
  /** If canEdit is true, this array is used to display suggested tags */
  suggestedTags: PropTypes.arrayOf(PropTypes.string),
  /** Whether or not this is being displayed for an edited Expense */
  isEditing: PropTypes.bool,
  /** Whether to show the process buttons (Approve, Pay, etc) */
  showProcessButtons: PropTypes.bool,
  /** The account where the expense has been submitted, required to display the process actions */
  collective: PropTypes.object,
  /** Disable border and paiding in styled card, usefull for modals */
  borderless: PropTypes.bool,
  /** Passed down from ExpenseModal */
  onClose: PropTypes.func,
  /** Passed down from pages/expense.js */
  onEdit: PropTypes.func,
  /** Passed down from either ExpenseModal or pages/expense.js */
  onDelete: PropTypes.func,
  /** Reference to the actions container element in the Expense Drawer */
  drawerActionsContainer: PropTypes.object,
};

export default ExpenseSummary;<|MERGE_RESOLUTION|>--- conflicted
+++ resolved
@@ -88,7 +88,11 @@
   const isMultiCurrency =
     expense?.amountInAccountCurrency && expense.amountInAccountCurrency.currency !== expense.currency;
 
-<<<<<<< HEAD
+  const { LoggedInUser } = useLoggedInUser();
+  const isLoggedInUserExpenseHostAdmin = LoggedInUser?.isHostAdmin(expense?.account);
+  const isExpenseToHostCollective = expense?.account?.id === expense?.account?.host?.id;
+  const isApproveBtnSecondary = isLoggedInUserExpenseHostAdmin && !isExpenseToHostCollective;
+
   const processButtons = (
     <Flex
       display="flex"
@@ -101,6 +105,7 @@
       <ExpenseMoreActionsButton
         onEdit={onEdit}
         expense={expense}
+        displayApproveExpense={isApproveBtnSecondary}
         onDelete={() => {
           onDelete?.(expense);
           onClose?.();
@@ -111,6 +116,7 @@
           <ProcessExpenseButtons
             expense={expense}
             isMoreActions
+            displayApproveExpense={!isApproveBtnSecondary}
             permissions={expense?.permissions}
             collective={collective}
             host={host}
@@ -124,13 +130,6 @@
       )}
     </Flex>
   );
-=======
-  const { LoggedInUser } = useLoggedInUser();
-  const isLoggedInUserExpenseHostAdmin = LoggedInUser?.isHostAdmin(expense?.account);
-  const isExpenseToHostCollective = expense?.account?.id === expense?.account?.host?.id;
-  const isApproveBtnSecondary = isLoggedInUserExpenseHostAdmin && !isExpenseToHostCollective;
-
->>>>>>> cfa68b3f
   return (
     <StyledCard
       p={borderless ? 0 : [16, 24, 32]}
@@ -335,7 +334,6 @@
         collective={collective}
         isDraft={!isEditing && expense?.status === expenseStatus.DRAFT}
       />
-<<<<<<< HEAD
       {!isEditing &&
         (drawerActionsContainer ? (
           createPortal(processButtons, drawerActionsContainer)
@@ -345,48 +343,6 @@
             {processButtons}
           </Fragment>
         ))}
-=======
-      {!isEditing && (
-        <Container
-          display="flex"
-          width={1}
-          justifyContent="space-between"
-          flexDirection={['column-reverse', null, 'row']}
-          alignItems="flex-end"
-          borderTop="1px solid #DCDEE0"
-          mt={4}
-          pt={12}
-        >
-          <ExpenseMoreActionsButton
-            onEdit={onEdit}
-            expense={expense}
-            displayApproveExpense={isApproveBtnSecondary}
-            mt={['16px', null, '8px']}
-            onDelete={() => {
-              onDelete?.(expense);
-              onClose?.();
-            }}
-          />
-          {Boolean(showProcessButtons && existsInAPI && collective && hasProcessButtons(expense?.permissions)) && (
-            <Flex flexWrap="wrap">
-              <ProcessExpenseButtons
-                expense={expense}
-                isMoreActions
-                displayApproveExpense={!isApproveBtnSecondary}
-                permissions={expense?.permissions}
-                collective={collective}
-                host={host}
-                onDelete={() => {
-                  onDelete?.(expense);
-                  onClose?.();
-                }}
-                displayMarkAsIncomplete
-              />
-            </Flex>
-          )}
-        </Container>
-      )}
->>>>>>> cfa68b3f
     </StyledCard>
   );
 };
