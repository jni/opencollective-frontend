import React, { Fragment } from 'react';
import PropTypes from 'prop-types';
import { AlertTriangle } from '@styled-icons/feather/AlertTriangle';
import { Maximize2 as MaximizeIcon } from '@styled-icons/feather/Maximize2';
import { get, includes, size } from 'lodash';
import { FormattedMessage } from 'react-intl';
import styled, { css } from 'styled-components';
import { space } from 'styled-system';

import expenseStatus from '../../lib/constants/expense-status';
import expenseTypes from '../../lib/constants/expenseTypes';
import useLoggedInUser from '../../lib/hooks/useLoggedInUser';
import { AmountPropTypeShape } from '../../lib/prop-types';
import { toPx } from '../../lib/theme/helpers';
import { getCollectivePageRoute } from '../../lib/url-helpers';

import AmountWithExchangeRateInfo from '../AmountWithExchangeRateInfo';
import AutosizeText from '../AutosizeText';
import { AvatarWithLink } from '../AvatarWithLink';
import Container from '../Container';
import DateTime from '../DateTime';
import AdminExpenseStatusTag from '../expenses/AdminExpenseStatusTag';
import ExpenseFilesPreviewModal from '../expenses/ExpenseFilesPreviewModal';
import ExpenseStatusTag from '../expenses/ExpenseStatusTag';
import ExpenseTypeTag from '../expenses/ExpenseTypeTag';
import PayoutMethodTypeWithIcon from '../expenses/PayoutMethodTypeWithIcon';
import ProcessExpenseButtons, {
  DEFAULT_PROCESS_EXPENSE_BTN_PROPS,
  hasProcessButtons,
} from '../expenses/ProcessExpenseButtons';
import FormattedMoneyAmount from '../FormattedMoneyAmount';
import { Box, Flex } from '../Grid';
import CommentIcon from '../icons/CommentIcon';
import Link from '../Link';
import LinkCollective from '../LinkCollective';
import LoadingPlaceholder from '../LoadingPlaceholder';
import StyledButton from '../StyledButton';
import StyledLink from '../StyledLink';
import StyledTooltip from '../StyledTooltip';
import Tags from '../Tags';
import { H3, P, Span } from '../Text';
import TransactionSign from '../TransactionSign';

const DetailColumnHeader = styled.div`
  font-style: normal;
  font-weight: bold;
  font-size: 9px;
  line-height: 14px;
  letter-spacing: 0.6px;
  text-transform: uppercase;
  color: #c4c7cc;
  margin-bottom: 2px;
`;

const ButtonsContainer = styled.div.attrs({ 'data-cy': 'expense-actions' })`
  display: flex;
  flex-wrap: wrap;
  margin-top: 8px;
  grid-gap: 8px;
  transition: opacity 0.05s;
  justify-content: flex-end;

  @media (max-width: 40em) {
    justify-content: center;
  }

  & > *:last-child {
    margin-right: 0;
  }
`;

const ExpenseContainer = styled.div`
  outline: none;
  display: block;
  width: 100%;
  border: 0;
  background: white;
  ${space}
  cursor: pointer;
  transition: background 0.1s;

  ${props =>
    props.useDrawer &&
    css`
      &:hover {
        background: #f8fafc;
      }
      ${props => props.selected && `background: #f8fafc;`}
    `}

  @media (hover: hover) {
    &:not(:hover):not(:focus-within) ${ButtonsContainer} {
      opacity: 0.24;
    }
  }
`;

const getNbAttachedFiles = expense => {
  if (!expense) {
    return 0;
  } else if (expense.type === expenseTypes.INVOICE) {
    return size(expense.attachedFiles);
  } else {
    return size(expense.attachedFiles) + size(expense.items.filter(({ url }) => Boolean(url)));
  }
};

const ExpenseBudgetItem = ({
  isLoading,
  host,
  isInverted,
  showAmountSign,
  expense,
  showProcessActions,
  view,
  suggestedTags,
  onProcess,
  selected,
  expandExpense,
}) => {
  const [hasFilesPreview, showFilesPreview] = React.useState(false);
  const { LoggedInUser } = useLoggedInUser();
  const useDrawer = LoggedInUser.hasEarlyAccess('expense-drawer');

  const featuredProfile = isInverted ? expense?.account : expense?.payee;
  const isAdminView = view === 'admin';
  const isSubmitterView = view === 'submitter';
  const isCharge = expense?.type === expenseTypes.CHARGE;
  const pendingReceipt = isCharge && expense?.items?.every(i => i.url === null);
  const nbAttachedFiles = !isAdminView ? 0 : getNbAttachedFiles(expense);
  const isExpensePaidOrRejected = [expenseStatus.REJECTED, expenseStatus.PAID].includes(expense?.status);
  const shouldDisplayStatusTagActions =
    (isExpensePaidOrRejected || expense?.status === expenseStatus.APPROVED) &&
    (hasProcessButtons(expense.permissions) || expense.permissions.canMarkAsIncomplete);
  const isMultiCurrency =
    expense?.amountInAccountCurrency && expense.amountInAccountCurrency?.currency !== expense.currency;

  const { LoggedInUser } = useLoggedInUser();
  const isLoggedInUserExpenseHostAdmin = LoggedInUser?.isAdminOfCollective(host);
  const isExpenseToHostCollective = expense?.account?.id === host?.id;
  const isApproveBtnSecondary = isLoggedInUserExpenseHostAdmin && !isExpenseToHostCollective;

  return (
    <Fragment>
      <ExpenseContainer
        px={[3, '24px']}
        py={3}
        data-cy={`expense-container-${expense?.legacyId}`}
        data-expand="true"
        selected={selected}
        useDrawer={useDrawer}
        {...(useDrawer && {
          onClick: e => {
            const onTarget = e.target.closest('[data-expand="true"]');
            const onBlockedTarget = e.target.closest('[data-expand="false"]');
            if (onTarget && !onBlockedTarget) {
              expandExpense();
            }
          },
        })}
      >
        <Flex justifyContent="space-between" flexWrap="wrap">
          <Flex flex="1" minWidth="max(50%, 200px)" maxWidth={[null, '70%']} mr="24px">
            <Box mr={3} data-expand="false">
              {isLoading ? (
                <LoadingPlaceholder width={40} height={40} />
              ) : (
                <AvatarWithLink
                  size={40}
                  account={featuredProfile}
                  secondaryAccount={
                    featuredProfile.id === expense.createdByAccount.id ? null : expense.createdByAccount
                  }
                />
              )}
            </Box>
            {isLoading ? (
              <LoadingPlaceholder height={60} />
            ) : (
              <Box>
                <StyledTooltip
                  content={<FormattedMessage id="Expense.GoToPage" defaultMessage="Go to expense page" />}
                  delayHide={0}
                >
                  <StyledLink
                    as={Link}
                    underlineOnHover
                    data-expand="false"
                    href={`${getCollectivePageRoute(expense.account)}/expenses/${expense.legacyId}`}
                  >
                    <AutosizeText
                      value={expense.description}
                      maxLength={255}
                      minFontSizeInPx={12}
                      maxFontSizeInPx={16}
                      lengthThreshold={72}
                      mobileRatio={0.875}
                      valueFormatter={toPx}
                    >
                      {({ value, fontSize }) => (
                        <H3
                          fontWeight="500"
                          lineHeight="1.5em"
                          textDecoration="none"
                          color="black.900"
                          fontSize={`${fontSize}px`}
                          data-cy="expense-title"
                        >
                          {value}
                        </H3>
                      )}
                    </AutosizeText>
                  </StyledLink>
                </StyledTooltip>

                <P mt="5px" fontSize="12px" color="black.700">
                  {isAdminView ? (
                    <LinkCollective data-expand="false" collective={expense.account} />
                  ) : (
                    <FormattedMessage
                      defaultMessage="from {payee} to {account}"
                      values={{
                        payee: <LinkCollective collective={expense.payee} />,
                        account: <LinkCollective collective={expense.account} />,
                      }}
                    />
                  )}
                  {' • '}
                  <DateTime value={expense.createdAt} />
                  {isAdminView && (
                    <React.Fragment>
                      {' • '}
                      <FormattedMessage
                        id="BalanceAmount"
                        defaultMessage="Balance {balance}"
                        values={{
                          balance: (
                            <FormattedMoneyAmount
                              amount={get(
                                expense.account,
                                'stats.balanceWithBlockedFunds.valueInCents',
                                get(expense.account, 'stats.balanceWithBlockedFunds', 0),
                              )}
                              currency={expense.account.currency}
                              amountStyles={{ color: 'black.700' }}
                            />
                          ),
                        }}
                      />
                      {Boolean(expense?.comments?.totalCount) && (
                        <React.Fragment>
                          {' • '}
                          {expense?.comments.totalCount}
                          &nbsp;
                          <CommentIcon size={14} color="#4D4F51" />
                        </React.Fragment>
                      )}
                    </React.Fragment>
                  )}
                </P>
              </Box>
            )}
          </Flex>
          <Flex flexDirection={['row', 'column']} mt={[3, 0]} flexWrap="wrap" alignItems={['center', 'flex-end']}>
            <Flex
              my={2}
              mr={[3, 0]}
              flexDirection="column"
              minWidth={100}
              alignItems="flex-end"
              data-cy="transaction-amount"
            >
              {isLoading ? (
                <LoadingPlaceholder height={19} width={120} />
              ) : (
                <React.Fragment>
                  <div>
                    {showAmountSign && <TransactionSign isCredit={isInverted} />}
                    <Span color="black.700" fontSize="16px">
                      <FormattedMoneyAmount amount={expense.amount} currency={expense.currency} precision={2} />
                    </Span>
                  </div>
                  {isMultiCurrency && (
                    <Container color="black.600" fontSize="13px" my={1}>
                      <AmountWithExchangeRateInfo amount={expense.amountInAccountCurrency} />
                    </Container>
                  )}
                </React.Fragment>
              )}
            </Flex>
            {isLoading ? (
              <LoadingPlaceholder height={20} width={140} />
            ) : (
              <Flex>
                {(isAdminView || isSubmitterView) && pendingReceipt && (
                  <Box mr="1px">
                    <StyledTooltip
                      content={
                        <FormattedMessage id="Expense.MissingReceipt" defaultMessage="Expense is missing its Receipt" />
                      }
                    >
                      <AlertTriangle size={18} />
                    </StyledTooltip>
                  </Box>
                )}
                {(isAdminView || isSubmitterView) && (
                  <ExpenseTypeTag
                    type={expense.type}
                    legacyId={expense.legacyId}
                    mb={0}
                    py={0}
                    mr="2px"
                    fontSize="9px"
                  />
                )}
                {shouldDisplayStatusTagActions ? (
                  <Box data-expand="false">
                    <AdminExpenseStatusTag host={host} collective={expense.account} expense={expense} p="3px 8px" />
                  </Box>
                ) : (
                  <ExpenseStatusTag
                    status={expense.status}
                    fontSize="12px"
                    fontWeight="bold"
                    letterSpacing="0.06em"
                    lineHeight="16px"
                    p="3px 8px"
                    showTaxFormTag={includes(expense.requiredLegalDocuments, 'US_TAX_FORM')}
                    showTaxFormMsg={expense.payee.isAdmin}
                  />
                )}
              </Flex>
            )}
          </Flex>
        </Flex>
        <Flex flexWrap="wrap" justifyContent="space-between" alignItems="center" mt={2}>
          <Box mt={2}>
            {isAdminView || isSubmitterView ? (
              <Flex>
                <Box mr={[3, 4]}>
                  <DetailColumnHeader>
                    <FormattedMessage id="expense.payoutMethod" defaultMessage="payout method" />
                  </DetailColumnHeader>
                  <Box mt="6px">
                    <PayoutMethodTypeWithIcon
                      isLoading={isLoading}
                      type={expense?.payoutMethod?.type}
                      iconSize="10px"
                      fontSize="11px"
                      fontWeight="normal"
                      color="black.700"
                    />
                  </Box>
                </Box>
                {nbAttachedFiles > 0 && (
                  <Box mr={[3, 4]}>
                    <DetailColumnHeader>
                      <FormattedMessage id="Expense.Attachments" defaultMessage="Attachments" />
                    </DetailColumnHeader>
                    {isLoading ? (
                      <LoadingPlaceholder height={15} width={90} />
                    ) : (
                      <StyledButton
                        color="black.700"
                        fontSize="11px"
                        cursor="pointer"
                        buttonSize="tiny"
                        data-expand="false"
                        onClick={() => showFilesPreview(true)}
                        px={2}
                        ml={-2}
                        isBorderless
                      >
                        <MaximizeIcon size={10} />
                        &nbsp;&nbsp;
                        <FormattedMessage
                          id="ExepenseAttachments.count"
                          defaultMessage="{count, plural, one {# attachment} other {# attachments}}"
                          values={{ count: nbAttachedFiles }}
                        />
                      </StyledButton>
                    )}
                  </Box>
                )}
              </Flex>
            ) : (
              <Tags
                expense={expense}
                canEdit={get(expense, 'permissions.canEditTags', false)}
                suggestedTags={suggestedTags}
              />
            )}
          </Box>
          {showProcessActions && expense?.permissions && !isExpensePaidOrRejected && (
            <Box data-expand="false">
              <ButtonsContainer>
                <ProcessExpenseButtons
                  host={host}
                  collective={expense.account}
                  expense={expense}
                  permissions={expense.permissions}
                  buttonProps={{ ...DEFAULT_PROCESS_EXPENSE_BTN_PROPS, mx: 0, py: 2, minWidth: 100 }}
                  onSuccess={onProcess}
                />
              </ButtonsContainer>
            </Box>
          )}
<<<<<<< HEAD
        </Flex>
      </ExpenseContainer>

=======
        </Box>
        {showProcessActions && expense?.permissions && !isExpensePaidOrRejected && (
          <ButtonsContainer>
            <ProcessExpenseButtons
              host={host}
              displayApproveExpense={!isApproveBtnSecondary}
              collective={expense.account}
              expense={expense}
              permissions={expense.permissions}
              buttonProps={{ ...DEFAULT_PROCESS_EXPENSE_BTN_PROPS, mx: 1, py: 2 }}
              onSuccess={onProcess}
            />
          </ButtonsContainer>
        )}
      </Flex>
>>>>>>> cfa68b3f
      {hasFilesPreview && (
        <ExpenseFilesPreviewModal
          collective={expense.account}
          expense={expense}
          onClose={() => showFilesPreview(false)}
        />
      )}
    </Fragment>
  );
};

ExpenseBudgetItem.propTypes = {
  isLoading: PropTypes.bool,
  /** Set this to true to invert who's displayed (payee or collective) */
  isInverted: PropTypes.bool,
  showAmountSign: PropTypes.bool,
  onDelete: PropTypes.func,
  onProcess: PropTypes.func,
  showProcessActions: PropTypes.bool,
  view: PropTypes.oneOf(['public', 'admin', 'submitter']),
  host: PropTypes.object,
  suggestedTags: PropTypes.arrayOf(PropTypes.string),
  expense: PropTypes.shape({
    id: PropTypes.oneOfType([PropTypes.string, PropTypes.number]).isRequired,
    legacyId: PropTypes.number,
    comments: PropTypes.shape({
      totalCount: PropTypes.number,
    }),
    type: PropTypes.string.isRequired,
    description: PropTypes.string.isRequired,
    status: PropTypes.string.isRequired,
    createdAt: PropTypes.string.isRequired,
    tags: PropTypes.arrayOf(PropTypes.string),
    amount: PropTypes.number.isRequired,
    amountInAccountCurrency: AmountPropTypeShape,
    currency: PropTypes.string.isRequired,
    permissions: PropTypes.object,
    items: PropTypes.arrayOf(PropTypes.object),
    requiredLegalDocuments: PropTypes.arrayOf(PropTypes.string),
    attachedFiles: PropTypes.arrayOf(PropTypes.object),
    payee: PropTypes.shape({
      id: PropTypes.oneOfType([PropTypes.string, PropTypes.number]).isRequired,
      type: PropTypes.string.isRequired,
      slug: PropTypes.string.isRequired,
      imageUrl: PropTypes.string.isRequired,
      isAdmin: PropTypes.bool,
    }),
    payoutMethod: PropTypes.shape({
      type: PropTypes.string,
    }),
    createdByAccount: PropTypes.shape({
      id: PropTypes.string.isRequired,
      type: PropTypes.string.isRequired,
      slug: PropTypes.string.isRequired,
      name: PropTypes.string.isRequired,
    }),
    /** If available, this `account` will be used to link expense in place of the `collective` */
    account: PropTypes.shape({
      id: PropTypes.string.isRequired,
      slug: PropTypes.string.isRequired,
      currency: PropTypes.string,
      stats: PropTypes.shape({
        // Collective / Balance can be v1 or v2 there ...
        balanceWithBlockedFunds: PropTypes.oneOfType([
          PropTypes.number,
          PropTypes.shape({
            valueInCents: PropTypes.number,
          }),
        ]),
      }),
    }),
  }),
  selected: PropTypes.bool,
  expandExpense: PropTypes.func,
};

ExpenseBudgetItem.defaultProps = {
  view: 'public',
};

export default ExpenseBudgetItem;<|MERGE_RESOLUTION|>--- conflicted
+++ resolved
@@ -135,7 +135,6 @@
   const isMultiCurrency =
     expense?.amountInAccountCurrency && expense.amountInAccountCurrency?.currency !== expense.currency;
 
-  const { LoggedInUser } = useLoggedInUser();
   const isLoggedInUserExpenseHostAdmin = LoggedInUser?.isAdminOfCollective(host);
   const isExpenseToHostCollective = expense?.account?.id === host?.id;
   const isApproveBtnSecondary = isLoggedInUserExpenseHostAdmin && !isExpenseToHostCollective;
@@ -314,9 +313,7 @@
                   />
                 )}
                 {shouldDisplayStatusTagActions ? (
-                  <Box data-expand="false">
-                    <AdminExpenseStatusTag host={host} collective={expense.account} expense={expense} p="3px 8px" />
-                  </Box>
+                  <AdminExpenseStatusTag host={host} collective={expense.account} expense={expense} p="3px 8px" />
                 ) : (
                   <ExpenseStatusTag
                     status={expense.status}
@@ -365,7 +362,6 @@
                         fontSize="11px"
                         cursor="pointer"
                         buttonSize="tiny"
-                        data-expand="false"
                         onClick={() => showFilesPreview(true)}
                         px={2}
                         ml={-2}
@@ -392,40 +388,21 @@
             )}
           </Box>
           {showProcessActions && expense?.permissions && !isExpensePaidOrRejected && (
-            <Box data-expand="false">
-              <ButtonsContainer>
-                <ProcessExpenseButtons
-                  host={host}
-                  collective={expense.account}
-                  expense={expense}
-                  permissions={expense.permissions}
-                  buttonProps={{ ...DEFAULT_PROCESS_EXPENSE_BTN_PROPS, mx: 0, py: 2, minWidth: 100 }}
-                  onSuccess={onProcess}
-                />
-              </ButtonsContainer>
-            </Box>
+            <ButtonsContainer>
+              <ProcessExpenseButtons
+                host={host}
+                displayApproveExpense={!isApproveBtnSecondary}
+                collective={expense.account}
+                expense={expense}
+                permissions={expense.permissions}
+                buttonProps={{ ...DEFAULT_PROCESS_EXPENSE_BTN_PROPS, mx: 1, py: 2 }}
+                onSuccess={onProcess}
+              />
+            </ButtonsContainer>
           )}
-<<<<<<< HEAD
         </Flex>
       </ExpenseContainer>
 
-=======
-        </Box>
-        {showProcessActions && expense?.permissions && !isExpensePaidOrRejected && (
-          <ButtonsContainer>
-            <ProcessExpenseButtons
-              host={host}
-              displayApproveExpense={!isApproveBtnSecondary}
-              collective={expense.account}
-              expense={expense}
-              permissions={expense.permissions}
-              buttonProps={{ ...DEFAULT_PROCESS_EXPENSE_BTN_PROPS, mx: 1, py: 2 }}
-              onSuccess={onProcess}
-            />
-          </ButtonsContainer>
-        )}
-      </Flex>
->>>>>>> cfa68b3f
       {hasFilesPreview && (
         <ExpenseFilesPreviewModal
           collective={expense.account}
