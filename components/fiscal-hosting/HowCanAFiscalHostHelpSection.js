--- conflicted
+++ resolved
@@ -5,15 +5,9 @@
 import styled, { css } from 'styled-components';
 
 import NextIllustration from '../collectives/HomeNextIllustration';
-<<<<<<< HEAD
 import Container from '../Container';
 import { Box, Flex } from '../Grid';
 import { SectionTitle } from '../marketing/Text';
-=======
-import SectionTitle from '../collectives/SectionTitle';
-import Container from '../Container';
-import { Box, Flex } from '../Grid';
->>>>>>> c00ae04d
 import StyledCarousel from '../StyledCarousel';
 import { H4, P, Span } from '../Text';
 
