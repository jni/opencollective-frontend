import React from 'react';
import PropTypes from 'prop-types';
import { get } from 'lodash';
import { defineMessages, injectIntl } from 'react-intl';
import styled from 'styled-components';

import { formatCurrency } from '../lib/currency-utils';
import { capitalize, firstSentence, formatDate, singular } from '../lib/utils';

import Avatar from './Avatar';
import CollectiveCard from './CollectiveCard';
import Container from './Container';
import { Flex } from './Grid';
import LinkCollective from './LinkCollective';

const MemberContainer = styled.div`
  max-width: 300px;
  float: left;
  position: relative;

  .USER {
    margin: 0.5rem 0.25rem;
  }

  .small {
    width: 48px;
  }

  .small .avatar {
    margin: 0;
  }

  .ORGANIZATION,
  .COLLECTIVE {
    width: 200px;
    margin: 1rem;
  }
`;

class Member extends React.Component {
  static propTypes = {
    member: PropTypes.object.isRequired,
    collective: PropTypes.object.isRequired,
    viewMode: PropTypes.string,
    intl: PropTypes.object.isRequired,
    className: PropTypes.string,
  };

  constructor(props) {
    super(props);

    this.messages = defineMessages({
      'membership.since': { id: 'membership.since', defaultMessage: 'since {date}' },
      ADMIN: { id: 'Member.Role.ADMIN', defaultMessage: 'Admin' },
      MEMBER: { id: 'Member.Role.MEMBER', defaultMessage: 'Core Contributor' },
      BACKER: { id: 'Member.Role.BACKER', defaultMessage: 'Financial Contributor' },
      'membership.totalDonations': {
        id: 'membership.totalDonations',
        defaultMessage: 'Total amount contributed',
      },
    });
  }

  render() {
    const { collective, intl } = this.props;
    const membership = { ...this.props.member };
    membership.collective = collective;
    const { member, description } = membership;
    const viewMode = this.props.viewMode || (get(member, 'type') === 'USER' ? 'USER' : 'ORGANIZATION');
    const user = member.user || {};
    const name =
      (member.name && member.name.match(/^null/) ? null : member.name) ||
      member.slug ||
      (user.email && user.email.substr(0, user.email.indexOf('@')));
    if (!name) {
      return <div />;
    }

    const tierName = membership.tier
      ? singular(membership.tier.name)
      : this.messages[membership.role]
      ? intl.formatMessage(this.messages[membership.role])
      : membership.role;
    let memberSinceStr = '';
    if (tierName) {
      memberSinceStr += capitalize(tierName);
    }
    memberSinceStr += ` ${intl.formatMessage(this.messages['membership.since'], {
      date: formatDate(membership.createdAt),
      tierName: tierName ? capitalize(tierName) : '',
    })}`;
    const className = this.props.className || '';
    const totalDonationsStr = membership.stats
      ? `${intl.formatMessage(this.messages['membership.totalDonations'])}: ${formatCurrency(
          membership.stats.totalDonations,
          collective.currency,
          { precision: 0 },
        )}`
      : '';
    let title = member.name;
    if (member.company) {
      title += `
${member.company}`;
    }
    if (member.description) {
      title += `
${member.description}`;
    }
    if (className.match(/small/)) {
      title += `

${memberSinceStr}
${totalDonationsStr}`;
    }

    return (
      <MemberContainer>
        <Container className={`${className} ${member.type} viewMode-${viewMode}`}>
          {viewMode === 'USER' && (
            <LinkCollective collective={this.props.member.member} target="_top" title={title}>
              <Flex mt={2}>
                <Avatar collective={member} radius={45} className="noFrame" />
                <Container padding="1rem" paddingTop="0" textAlign="left" overflow="hidden" display="none">
                  <Container fontSize="1.7rem">{name}</Container>
                  <Container fontSize="1.4rem" color="black.600">
                    {firstSentence(description || member.description, 64)}
                  </Container>
<<<<<<< HEAD
                  <Container
                    className="since"
                    fontSize="1.4rem"
                    style={{ color: props => props.theme.colors.darkgray }}
                  >
                    {memberSinceStr}
                  </Container>
                  {totalDonationsStr && (
                    <Container
                      className="totalDonations"
                      fontSize="1.4rem"
                      style={{ color: props => props.theme.colors.darkgray }}
                    >
=======
                  <Container className="since" fontSize="1.4rem" col>
                    {memberSinceStr}
                  </Container>
                  {totalDonationsStr && (
                    <Container className="totalDonations" fontSize="1.4rem" color="black.600">
>>>>>>> 2b16ccaa
                      {totalDonationsStr}
                    </Container>
                  )}
                </Container>
              </Flex>
            </LinkCollective>
          )}
          {viewMode === 'ORGANIZATION' && <CollectiveCard collective={member} membership={membership} />}
        </Container>
      </MemberContainer>
    );
  }
}

export default injectIntl(Member);<|MERGE_RESOLUTION|>--- conflicted
+++ resolved
@@ -125,27 +125,11 @@
                   <Container fontSize="1.4rem" color="black.600">
                     {firstSentence(description || member.description, 64)}
                   </Container>
-<<<<<<< HEAD
-                  <Container
-                    className="since"
-                    fontSize="1.4rem"
-                    style={{ color: props => props.theme.colors.darkgray }}
-                  >
-                    {memberSinceStr}
-                  </Container>
-                  {totalDonationsStr && (
-                    <Container
-                      className="totalDonations"
-                      fontSize="1.4rem"
-                      style={{ color: props => props.theme.colors.darkgray }}
-                    >
-=======
-                  <Container className="since" fontSize="1.4rem" col>
+                  <Container className="since" fontSize="1.4rem">
                     {memberSinceStr}
                   </Container>
                   {totalDonationsStr && (
                     <Container className="totalDonations" fontSize="1.4rem" color="black.600">
->>>>>>> 2b16ccaa
                       {totalDonationsStr}
                     </Container>
                   )}
