--- conflicted
+++ resolved
@@ -401,49 +401,11 @@
 
       case 'address':
         this.input = (
-<<<<<<< HEAD
-          <div>
-            {horizontal && (
-              <Flex flexWrap="wrap" p={1}>
-                <Box width={[1, 2 / 12]}>
-                  <Label label={capitalize(field.label)} />
-                </Box>
-                <Box width={[1, 10 / 12]}>
-                  <InputTypeCountry
-                    name={field.name}
-                    inputId={field.name}
-                    value={field.value}
-                    defaultValue={field.defaultValue}
-                    onChange={this.handleChange}
-                  />
-                </Box>
-              </Flex>
-            )}
-            {!horizontal && (
-              <Flex flexWrap="wrap" p={1}>
-                {field.label && (
-                  <Box width={1}>
-                    <Label label={capitalize(field.label)} />
-                  </Box>
-                )}
-                <Box width={1}>
-                  <InputTypeCountry
-                    name={field.name}
-                    inputId={field.name}
-                    value={field.value}
-                    defaultValue={field.defaultValue}
-                    onChange={this.handleChange}
-                  />
-                  {field.description && <HelpBlock>{field.description}</HelpBlock>}
-                </Box>
-              </Flex>
-=======
           <Flex flexWrap="wrap" p={1}>
             {field.label && (
               <Box width={1}>
                 <Label label={capitalize(field.label)} isPrivate={field.isPrivate} />
               </Box>
->>>>>>> e23c9083
             )}
             <Box width={1}>
               <StyledInputLocation
