import React from 'react';
import { useQuery } from '@apollo/client';
import { flatten } from 'lodash';
import { ArrowRight, X } from 'lucide-react';
import { useRouter } from 'next/router';
import { FormattedMessage, useIntl } from 'react-intl';

import { HELP_MESSAGE } from '../../../../lib/constants/dismissable-help-message';
import { API_V2_CONTEXT } from '../../../../lib/graphql/helpers';
import type { WorkspaceHomeQuery } from '../../../../lib/graphql/types/v2/graphql';
import { ActivityClassesI18N } from '../../../../lib/i18n/activities-classes';

import DismissibleMessage from '../../../DismissibleMessage';
import ExpenseDrawer from '../../../expenses/ExpenseDrawer';
import { Flex } from '../../../Grid';
import Image from '../../../Image';
import MessageBox from '../../../MessageBox';
import MessageBoxGraphqlError from '../../../MessageBoxGraphqlError';
import StyledButton from '../../../StyledButton';
import { makeTruncatedValueAllSelectedLabelContainer, StyledSelectFilter } from '../../../StyledSelectFilter';
import { H2 } from '../../../Text';
import { Alert, AlertDescription, AlertTitle } from '../../../ui/Alert';
import { AdminSectionProps } from '../../types';

import { workspaceHomeQuery } from './query';
import TimelineItem from './TimelineItem';
<<<<<<< HEAD
=======
import Stats from './Stats';
>>>>>>> f9a05216

const PAGE_SIZE = 20;

const REACT_SELECT_COMPONENT_OVERRIDE = {
  ValueContainer: makeTruncatedValueAllSelectedLabelContainer(
    <FormattedMessage id="Dashboard.AllActivities" defaultMessage="All activities" />,
  ),
  MultiValue: () => null, // Items will be displayed as a truncated string in `TruncatedValueContainer `
};

const getFilterOptions = intl => [
  { value: 'EXPENSES,VIRTUAL_CARDS', label: intl.formatMessage(ActivityClassesI18N['expenses.title']) },
  { value: 'CONTRIBUTIONS', label: intl.formatMessage(ActivityClassesI18N['contributions.title']) },
  {
    value: 'ACTIVITIES_UPDATES',
    label: intl.formatMessage(ActivityClassesI18N['activitiesUpdates.title']),
  },
];

const Home = (props: AdminSectionProps) => {
  const router = useRouter();
  const intl = useIntl();
  const filterOptions = React.useMemo(() => getFilterOptions(intl), [intl]);
  const [filters, setFilters] = React.useState(filterOptions);
  const [isTimelineBeingGenerated, setIsTimelineBeingGenerated] = React.useState(false);
  const [openExpenseLegacyId, setOpenExpenseLegacyId] = React.useState<number | null>(null);
  const slug = router.query?.as || props.account.slug;
  const { data, loading, error, fetchMore, refetch } = useQuery(workspaceHomeQuery, {
    variables: { slug, limit: PAGE_SIZE, classes: flatten(filters.map(f => f.value.split(','))) },
    context: API_V2_CONTEXT,
    notifyOnNetworkStatusChange: true,
  });

  const activities: WorkspaceHomeQuery['account']['feed'] = data?.account.feed || [];
  const canViewMore = activities.length >= PAGE_SIZE && activities.length % PAGE_SIZE === 0;
  React.useEffect(() => {
    if (error?.graphQLErrors?.[0]?.extensions?.code === 'ContentNotReady') {
      setIsTimelineBeingGenerated(true);
      setTimeout(() => refetch(), 1000);
    } else if (data?.account?.feed) {
      setIsTimelineBeingGenerated(false);
    }
  }, [error, data]);

  return (
    <div className="">
      <div className="flex-1">
        <h1 className="text-2xl font-bold leading-10 tracking-tight">
          <FormattedMessage id="AdminPanel.Menu.Overview" defaultMessage="Overview" />
        </h1>

        {/* <p className="text-muted-foreground">
          <FormattedMessage
            id="Dashboard.Home.Subtitle"
            defaultMessage="A quick look at all that is relevant for you inside Open Collective."
          />
        </p> */}
        <Stats />

        <Flex flexDirection="column" mt="48px">
          <Flex
            justifyContent="space-between"
            alignItems={[null, 'center']}
            flexDirection={['column', 'row']}
            gap="8px"
          >
            <H2 fontSize="20px" lineHeight="28px" fontWeight="700">
              <FormattedMessage id="Dashboard.Home.ActivityHeader" defaultMessage="Recent activity" />
            </H2>

            <StyledSelectFilter
              intl={intl}
              inputId="activity-filter"
              isClearable={false}
              onChange={setFilters}
              options={filterOptions}
              components={REACT_SELECT_COMPONENT_OVERRIDE}
              value={filters}
              closeMenuOnSelect={false}
              hideSelectedOptions={false}
              isMulti
              maxWidth={['100%', 300]}
              minWidth={150}
              styles={{
                control: { flexWrap: 'nowrap' },
              }}
              {...props}
            />
          </Flex>
          <div className="mt-4 space-y-4">
            {error && !isTimelineBeingGenerated ? (
              <MessageBoxGraphqlError error={error} />
            ) : isTimelineBeingGenerated || (!activities.length && loading) ? (
              <React.Fragment>
                {isTimelineBeingGenerated && (
                  <MessageBox type="info" withIcon mb="24px">
                    <FormattedMessage defaultMessage="Generating activity timeline..." />
                  </MessageBox>
                )}
                <TimelineItem />
                <TimelineItem />
                <TimelineItem />
                <TimelineItem />
                <TimelineItem />
              </React.Fragment>
            ) : !activities ? (
              <MessageBox type="info" withIcon>
                <FormattedMessage defaultMessage="No activity yet" />
              </MessageBox>
            ) : (
              activities.map(activity => <TimelineItem key={activity.id} />)
            )}
          </div>
          {canViewMore && (
            <StyledButton
              mt={4}
              width="100%"
              buttonSize="small"
              loading={loading}
              onClick={() =>
                fetchMore({
                  variables: { dateTo: activities[activities.length - 1].createdAt },
                  updateQuery: (prevResult, { fetchMoreResult }) => {
                    const account = fetchMoreResult?.account;
                    account.feed = [...prevResult.account.feed, ...account.feed];
                    return { account };
                  },
                })
              }
            >
              <FormattedMessage defaultMessage="View more" />
            </StyledButton>
          )}
          <ExpenseDrawer openExpenseLegacyId={openExpenseLegacyId} handleClose={() => setOpenExpenseLegacyId(null)} />
        </Flex>
      </div>
      <div className="xl:ml-8 xl:w-64">
        <DismissibleMessage messageId={HELP_MESSAGE.WELCOME_TO_DASHBOARD}>
          {({ dismiss }) => (
            <Alert className="relative mb-8 flex items-start gap-4 fade-in">
              <Image
                className="block h-12 w-12 xl:hidden"
                alt="Illustration of plant"
                width={48}
                height={48}
                src="/static/images/dashboard.png"
              />
              <div>
                <div className="mb-2 flex items-start gap-3">
                  <Image
                    className="hidden h-12 w-12 xl:block"
                    alt="Illustration of plant"
                    width={48}
                    height={48}
                    src="/static/images/dashboard.png"
                  />
                  <AlertTitle className="text-lg leading-tight">
                    <FormattedMessage id="Dashboard.Banner.Title" defaultMessage="Welcome to your new dashboard" />
                  </AlertTitle>
                </div>

                <AlertDescription className="mt-1 max-w-prose">
                  <FormattedMessage
                    id="Dashboard.Banner.Description"
                    defaultMessage="We’ve created this space for you to keep on top of everything you do in Open Collective, from tracking your expenses to managing organizations."
                  />
                  <div className="mt-3 flex justify-between space-x-2">
                    <a
                      href="https://docs.google.com/forms/d/1-WGUCUF_i5HPS6AsN8kTfqofyt0q0HB-q7na4cQL788/viewform"
                      target="_blank"
                      rel="noopener noreferrer"
                      className=" group font-medium hover:underline"
                    >
                      <FormattedMessage id="GiveFeedback" defaultMessage="Give feedback" />{' '}
                      <ArrowRight className="inline-block group-hover:animate-arrow-right" size={16} />
                    </a>
                  </div>
                </AlertDescription>
              </div>

              <button
                className="absolute right-1 top-1 rounded-full p-2 text-slate-500 hover:bg-slate-50 hover:text-slate-900"
                onClick={dismiss}
              >
                <X size={16} />
              </button>
            </Alert>
          )}
        </DismissibleMessage>
      </div>
    </div>
  );
};

export default Home;<|MERGE_RESOLUTION|>--- conflicted
+++ resolved
@@ -24,10 +24,7 @@
 
 import { workspaceHomeQuery } from './query';
 import TimelineItem from './TimelineItem';
-<<<<<<< HEAD
-=======
 import Stats from './Stats';
->>>>>>> f9a05216
 
 const PAGE_SIZE = 20;
 
