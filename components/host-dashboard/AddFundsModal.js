--- conflicted
+++ resolved
@@ -41,9 +41,6 @@
 import { TOAST_TYPE, useToasts } from '../ToastProvider';
 import { TwoFactorAuthRequiredMessage } from '../TwoFactorAuthRequiredMessage';
 
-<<<<<<< HEAD
-const PlatformTipContainer = styled(StyledModal)`
-=======
 import illustration from '../contribution-flow/fees-on-top-illustration.png';
 
 const Illustration = styled.img.attrs({ src: illustration })`
@@ -55,7 +52,6 @@
   width: 100%;
   max-width: 576px;
   padding: 24px 30px;
->>>>>>> 4ae7e604
   ${props =>
     props.showPlatformTipModal &&
     css`
@@ -778,50 +774,6 @@
                         </StyledLink>
                       </Container>
                     </Container>
-<<<<<<< HEAD
-                  </Container>
-                  {canAddPlatformTip && hostFee === 0 && (
-                    <Container>
-                      <StyledHr my={3} borderColor="black.300" />
-                      <div>
-                        <P fontWeight="400" fontSize="14px" lineHeight="21px" color="black.900" my={32}>
-                          <FormattedMessage
-                            id="AddFundsModal.platformTipInfo"
-                            defaultMessage="Since you are not charging a host fee to the collective, Open Collective is free to use. We rely on your generosity to keep this possible!"
-                          />
-                        </P>
-                        <Flex justifyContent="space-between" flexWrap={['wrap', 'nowrap']}>
-                          <Flex alignItems="center">
-                            <Image alt="" width={100} height={100} src="/static/images/fees-on-top-illustration.png" />
-                            <P fontWeight={500} fontSize="12px" lineHeight="18px" color="black.900" mx={10}>
-                              <FormattedMessage
-                                id="AddFundsModal.thankYou"
-                                defaultMessage="Thank you for supporting us. Platform tip will be deducted from the host budget:"
-                              />
-                            </P>
-                          </Flex>
-                          <StyledSelect
-                            aria-label="Donation percentage"
-                            data-cy="donation-percentage"
-                            width="100%"
-                            maxWidth={['100%', 190]}
-                            mt={[2, 0]}
-                            isSearchable={false}
-                            fontSize="15px"
-                            options={options}
-                            onChange={setSelectedOption}
-                            formatOptionLabel={formatOptionLabel}
-                            value={selectedOption}
-                          />
-                        </Flex>
-                        {selectedOption.value === 'CUSTOM' && (
-                          <Flex justifyContent="flex-end" mt={2}>
-                            <StyledInputAmount
-                              id="platformTip"
-                              currency={currency}
-                              onChange={amount => setCustomAmount(amount)}
-                              defaultValue={options[1].value}
-=======
                     {canAddPlatformTip && hostFee === 0 && (
                       <Container>
                         <StyledHr my={3} borderColor="black.300" />
@@ -854,7 +806,6 @@
                               onChange={setSelectedOption}
                               formatOptionLabel={formatOptionLabel}
                               value={selectedOption}
->>>>>>> 4ae7e604
                             />
                           </Flex>
                           {selectedOption.value === 'CUSTOM' && (
