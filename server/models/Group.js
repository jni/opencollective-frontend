--- conflicted
+++ resolved
@@ -250,13 +250,6 @@
     },
 
     instanceMethods: {
-      getHost() {
-        return models.User.findOne({
-          include: [
-            { model: models.UserGroup, where: { role: roles.HOST, GroupId: this.id } }
-          ]
-        });
-      },
 
       getUsersForViewer(viewer) {
         const promises = [queries.getUsersFromGroupWithTotalDonations(this.id)];
@@ -574,17 +567,14 @@
         return Group.getGroupsSummaryByTag(this.tags, limit, [this.id], minTotalDonationInCents, true, orderBy, orderDir);
       },
 
-<<<<<<< HEAD
-=======
       getHost() {
-        return Sequelize.models.User.findOne({
+        return models.User.findOne({
           include: [
-            { model: models.UserGroup, where: { role: 'HOST', GroupId: this.id } }
+            { model: models.UserGroup, where: { role: roles.HOST, GroupId: this.id } }
           ]
         });
       },
 
->>>>>>> 3460353e
       hasHost() {
         return this.getHost()
         .then(user => Promise.resolve(!!user));
