{
  "name": "opencollective-api",
  "version": "2.0.351",
  "description": "Open Collective API",
  "author": "@philmod @arnaudbenard @xdamman @asood123",
  "main": "server/index.js",
  "engines": {
    "node": "11.8.0",
    "npm": "6.5.0"
  },
  "dependencies": {
    "@babel/core": "7.4.4",
    "@babel/node": "7.2.2",
<<<<<<< HEAD
    "@babel/plugin-proposal-class-properties": "7.4.0",
    "@babel/plugin-transform-async-to-generator": "7.4.0",
    "@babel/preset-env": "7.4.3",
    "@octokit/rest": "16.25.0",
=======
    "@babel/plugin-proposal-class-properties": "7.4.4",
    "@babel/plugin-transform-async-to-generator": "7.4.4",
    "@babel/preset-env": "7.4.4",
    "@octokit/rest": "16.24.3",
>>>>>>> ffbf732c
    "@opencollective/taxes": "2.3.0",
    "algoliasearch": "3.32.1",
    "amqplib": "0.5.3",
    "apollo-errors": "1.9.0",
    "apollo-server-express": "2.4.8",
    "argparse": "1.0.10",
    "async": "0.9.2",
    "axios": "0.18.0",
    "babel-plugin-add-module-exports": "1.0.0",
    "babel-plugin-lodash": "3.3.4",
    "base64url": "3.0.1",
    "bcrypt": "3.0.6",
    "bluebird": "3.5.4",
    "body-parser": "1.19.0",
    "child-process-promise": "2.2.1",
    "clearbit": "1.3.4",
    "cloudflare": "2.4.1",
    "cloudflare-ip": "0.0.7",
    "config": "3.1.0",
    "connect-redis": "3.4.1",
    "cookie-parser": "1.4.4",
    "cors": "2.8.5",
    "cucumber": "5.1.0",
    "dataloader": "1.4.0",
    "dataloader-sequelize": "1.7.10",
    "debug": "4.1.1",
    "deepmerge": "3.2.0",
    "dotenv": "7.0.0",
    "errorhandler": "1.5.0",
    "express": "4.16.4",
    "express-graphql": "0.8.0",
    "express-server-status": "1.0.3",
    "express-session": "1.16.1",
    "flat": "4.1.0",
    "forest-express-sequelize": "2.17.2",
    "fs-extra": "7.0.1",
    "graphql": "0.13.2",
    "graphql-iso-date": "3.6.1",
    "graphql-type-json": "0.3.0",
    "handlebars": "4.1.2",
    "hashids": "1.2.2",
    "he": "1.2.0",
    "helmet": "3.16.0",
    "html-pdf": "2.2.0",
    "ics": "2.13.2",
    "intl-messageformat": "2.2.0",
    "isomorphic-fetch": "2.2.1",
    "joi": "14.3.1",
    "json2csv": "4.5.0",
    "jsonwebtoken": "5.7.0",
    "juice": "5.2.0",
    "knox": "github:automattic/knox#278337d7673341658efcc81e631c3f63fa53d374",
    "limax": "1.7.0",
    "lodash": "4.17.11",
    "lru-cache": "5.1.1",
    "md5": "2.2.1",
    "memjs": "1.2.0",
    "merge-options": "1.0.1",
    "mime": "2.4.2",
    "moment": "2.24.0",
    "moment-timezone": "0.5.23",
    "morgan": "1.9.1",
    "multer": "1.4.1",
    "node-fetch": "2.3.0",
    "node-slack": "0.0.7",
    "node-slug": "0.0.2",
    "nodemailer": "6.1.1",
    "p-queue": "5.0.0",
    "passport": "0.4.0",
    "passport-github": "1.1.0",
    "passport-meetup-oauth2": "0.0.2",
    "passport-twitter": "1.0.4",
    "paypal-adaptive": "0.4.2",
    "paypal-rest-sdk": "1.8.1",
    "pg": "7.9.0",
    "pg-connection-string": "2.0.0",
    "pg-format": "1.0.4",
    "pg-hstore": "2.3.2",
    "prepend-http": "2.0.0",
    "redis": "2.8.0",
    "request-as-curl": "0.1.0",
    "request-promise": "4.2.3",
    "sanitize-html": "1.20.1",
    "sequelize": "4.43.0",
    "sequelize-cli": "4.0.0",
    "sequelize-temporal": "1.0.6",
    "showdown": "1.9.0",
    "stripe": "6.28.0",
    "twitter": "1.7.1",
    "unicode": "11.0.1",
    "uuid": "3.3.2",
    "validator": "10.11.0",
    "winston": "3.2.1"
  },
  "devDependencies": {
    "@babel/cli": "7.4.4",
    "@babel/polyfill": "7.4.4",
    "@babel/register": "7.4.4",
    "babel-eslint": "^10.0.1",
    "babel-plugin-istanbul": "^5.1.0",
    "chai": "^4.2.0",
    "chai-as-promised": "^7.1.1",
    "chai-jest-snapshot": "^2.0.0",
    "chance": "^1.0.18",
    "coveralls": "^3.0.2",
    "eslint": "^5.12.1",
    "eslint-config-opencollective": "^1.5.0",
    "eslint-plugin-babel": "^5.3.0",
    "eslint-plugin-import": "^2.16.0",
    "eslint-plugin-mocha": "5.3.0",
    "eslint-plugin-node": "^8.0.1",
    "eslint-plugin-react": "^7.12.4",
    "graphiql": "^0.13.0",
    "husky": "^2.0.0",
    "jsdoc": "^3.5.5",
    "jsdoc-simple-theme": "^1.2.6",
    "lint-staged": "^8.1.1",
    "mocha": "^6.0.2",
    "mocha-circleci-reporter": "^0.0.3",
    "mocha-lcov-reporter": "^1.3.0",
    "nock": "^10.0.6",
    "nodemon": "^1.18.9",
    "nyc": "^14.0.0",
    "prettier": "1.17.0",
    "prompts": "^2.0.1",
    "react": "^16.7.0",
    "react-dom": "^16.7.0",
    "sinon": "^7.2.3",
    "supertest": "^4.0.2",
    "supertest-as-promised": "^4.0.2"
  },
  "scripts": {
    "start": "node ./dist/index.js",
    "doc:gen": "jsdoc --configure .jsdoc.json --verbose",
    "predocker:dev": "npm install && npm run db:setup && babel-node ./scripts/db_restore.js opencollective_dvl",
    "docker:dev": "npm run dev",
    "build": "npm run build:clean && npm run build:updates && npm run build:server",
    "build:clean": "rm -rf dist && mkdir dist",
    "build:updates": "npm --prefix node_modules/cloudflare-ip run update-list",
    "build:server": "babel server -d ./dist",
    "dev": "nodemon server/index.js -x babel-node . -e js,hbs",
    "hint": "npm run lint:quiet",
    "lint": "eslint .",
    "lint:fix": "npm run lint -- --fix",
    "lint:quiet": "npm run lint -- --quiet",
    "prettier": "prettier \"**/*.@(js|json|md)\" --ignore-path .eslintignore",
    "prettier:write": "npm run prettier -- --write",
    "prettier:check": "npm run prettier -- --list-different",
    "pretest": "npm run lint:quiet && npm run prettier:check",
    "test": "TZ=UTC nyc npm run test:dev && npm run coverage",
    "test:server": "./scripts/db_restore.sh -d opencollective_dvl -f test/dbdumps/opencollective_dvl.pgsql && PG_DATABASE=opencollective_dvl npm run dev",
    "test:dev": "npm run test:unit:dev && npm run test:bdd:dev",
    "test:unit:dev": "mocha --reporter-options mochaFile=$(bash scripts/test_output_dir.sh junit)/junit.xml",
    "test:unit:dev:grep": "mocha --reporter-options mochaFile=$(bash scripts/test_output_dir.sh junit)/junit.xml --grep ",
    "test:unit": "nyc mocha --reporter-options mochaFile=$(bash scripts/test_output_dir.sh junit)/junit.xml",
    "test:bdd:dev": "cucumber-js --require-module @babel/register --require-module @babel/polyfill --backtrace --order random ./test/features",
    "test:bdd": "nyc cucumber-js --require-module @babel/register --require-module @babel/polyfill --backtrace --order random ./test/features",
    "coverage": "nyc report --reporter=text-lcov | coveralls",
    "db:clean": "babel-node ./scripts/replace_stripe_accounts.js",
    "db:setup": "babel-node ./scripts/db_setup.js",
    "db:migrate": "./scripts/sequelize.sh db:migrate",
    "db:migrate:undo": "./scripts/sequelize.sh db:migrate:undo",
    "db:migration:create": "./scripts/sequelize.sh migration:create",
    "db:seed": "./scripts/sequelize.sh db:seed",
    "db:copy:prod": "./scripts/db_copy_to_localhost.sh prod && PG_DATABASE=opencollective_prod_snapshot npm run db:sanitize",
    "db:copy:staging": "./scripts/db_copy_to_localhost.sh staging",
    "db:copy:prod:staging": "./scripts/db_copy_prod_to_staging.sh opencollective-staging-api && heroku run npm run db:sanitize --app opencollective-staging-api",
    "db:copy:prod:staging-dev": "./scripts/db_copy_prod_to_staging.sh $DEV && heroku run npm run db:sanitize --app $DEV",
    "db:sanitize": "babel-node scripts/replace_stripe_accounts",
    "db:reset": "babel-node scripts/reset",
    "postdb:migrate:dev": "npm run db:clean",
    "postinstall": "./scripts/postinstall.sh",
    "git:clean": "./scripts/git_clean.sh",
    "deploy:staging": "./scripts/pre-deploy.sh staging && bash -x scripts/deploy.sh staging",
    "deploy:production": "./scripts/pre-deploy.sh production && bash -x scripts/deploy.sh production",
    "report": "node scripts/send_email_report_cli.js",
    "report:weekly": "node cron/weekly/slack-report.js",
    "report:monthly": "babel-node cron/monthly/slack-report.js",
    "check:transactions": "node scripts/check_transactions_on_stripe",
    "script": "node scripts/execute",
    "cron:10mn": "PG_MAX_CONNECTIONS=1 ./scripts/cron.sh 10mn",
    "cron:hourly": "PG_MAX_CONNECTIONS=1 ./scripts/cron.sh hourly",
    "cron:daily": "PG_MAX_CONNECTIONS=1 ./scripts/cron.sh daily",
    "cron:weekly": "PG_MAX_CONNECTIONS=1 ./scripts/cron.sh weekly",
    "cron:monthly": "PG_MAX_CONNECTIONS=1 ./scripts/cron.sh monthly",
    "cron:yearly": "PG_MAX_CONNECTIONS=1 ./scripts/cron.sh yearly",
    "export:csv": "babel-node scripts/monthly_data_exports.js",
    "compile:email": "babel-node scripts/compile-email.js",
    "compile:email:watch": "./scripts/watch_email_template.sh",
    "maildev": "npx maildev",
    "refund-transactions": "babel-node ./scripts/add_refund_transactions_from_collective.js"
  },
  "nyc": {
    "reporter": [
      "lcov",
      "text"
    ],
    "cache": true
  },
  "husky": {
    "hooks": {
      "pre-commit": "lint-staged"
    }
  },
  "lint-staged": {
    "*.{js,json,md}": [
      "prettier --write",
      "git add"
    ]
  },
  "license": "MIT",
  "repository": {
    "type": "git",
    "url": "https://github.com/opencollective/opencollective-api.git"
  },
  "heroku-run-build-script": true
}<|MERGE_RESOLUTION|>--- conflicted
+++ resolved
@@ -11,17 +11,10 @@
   "dependencies": {
     "@babel/core": "7.4.4",
     "@babel/node": "7.2.2",
-<<<<<<< HEAD
-    "@babel/plugin-proposal-class-properties": "7.4.0",
-    "@babel/plugin-transform-async-to-generator": "7.4.0",
-    "@babel/preset-env": "7.4.3",
-    "@octokit/rest": "16.25.0",
-=======
     "@babel/plugin-proposal-class-properties": "7.4.4",
     "@babel/plugin-transform-async-to-generator": "7.4.4",
     "@babel/preset-env": "7.4.4",
-    "@octokit/rest": "16.24.3",
->>>>>>> ffbf732c
+    "@octokit/rest": "16.25.0",
     "@opencollective/taxes": "2.3.0",
     "algoliasearch": "3.32.1",
     "amqplib": "0.5.3",
