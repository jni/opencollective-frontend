const { fontFamily } = require('tailwindcss/defaultTheme');

/** @type {import('tailwindcss').Config} */
module.exports = {
  darkMode: ['class'],
  content: ['./pages/**/*.{js,ts,jsx,tsx,mdx,md}', './components/**/*.{js,ts,jsx,tsx,mdx,md}'],
  theme: {
    container: {
      center: true,
      padding: '1.5rem',
      screens: {
        '2xl': '1536px',
      },
    },
    extend: {
      // colors: {
      //   primary: {
      //     50: 'var(--primary-color-50)',
      //     100: 'var(--primary-color-100)',
      //     200: 'var(--primary-color-200)',
      //     300: 'var(--primary-color-300)',
      //     400: 'var(--primary-color-400)',
      //     500: 'var(--primary-color-500)',
      //     600: 'var(--primary-color-600)',
      //     700: 'var(--primary-color-700)',
      //     800: 'var(--primary-color-800)',
      //     900: 'var(--primary-color-900)',
      //   },
      // },
      colors: {
        border: 'hsl(var(--border))',
        input: 'hsl(var(--input))',
        ring: 'hsl(var(--ring))',
        background: 'hsl(var(--background))',
        foreground: 'hsl(var(--foreground))',
        primary: {
          DEFAULT: 'hsl(var(--primary))',
          foreground: 'hsl(var(--primary-foreground))',
<<<<<<< HEAD
=======
        },
        secondary: {
          DEFAULT: 'hsl(var(--secondary))',
          foreground: 'hsl(var(--secondary-foreground))',
        },
        destructive: {
          DEFAULT: 'hsl(var(--destructive))',
          foreground: 'hsl(var(--destructive-foreground))',
        },
        muted: {
          DEFAULT: 'hsl(var(--muted))',
          foreground: 'hsl(var(--muted-foreground))',
        },
        accent: {
          DEFAULT: 'hsl(var(--accent))',
          foreground: 'hsl(var(--accent-foreground))',
        },
        popover: {
          DEFAULT: 'hsl(var(--popover))',
          foreground: 'hsl(var(--popover-foreground))',
        },
        card: {
          DEFAULT: 'hsl(var(--card))',
          foreground: 'hsl(var(--card-foreground))',
>>>>>>> e869836c
        },
        secondary: {
          DEFAULT: 'hsl(var(--secondary))',
          foreground: 'hsl(var(--secondary-foreground))',
        },
        destructive: {
          DEFAULT: 'hsl(var(--destructive))',
          foreground: 'hsl(var(--destructive-foreground))',
        },
        muted: {
          DEFAULT: 'hsl(var(--muted))',
          foreground: 'hsl(var(--muted-foreground))',
        },
        accent: {
          DEFAULT: 'hsl(var(--accent))',
          foreground: 'hsl(var(--accent-foreground))',
        },
        popover: {
          DEFAULT: 'hsl(var(--popover))',
          foreground: 'hsl(var(--popover-foreground))',
        },
        card: {
          DEFAULT: 'hsl(var(--card))',
          foreground: 'hsl(var(--card-foreground))',
        },
      },
      borderRadius: {
        lg: `var(--radius)`,
        md: `calc(var(--radius) - 2px)`,
        sm: 'calc(var(--radius) - 4px)',
      },
      borderRadius: {
        lg: `var(--radius)`,
        md: `calc(var(--radius) - 2px)`,
        sm: 'calc(var(--radius) - 4px)',
      },
      fontFamily: {
        sans: ['var(--font-sans)', ...fontFamily.sans],
      },
      keyframes: {
        'accordion-down': {
          from: { height: 0 },
          to: { height: 'var(--radix-accordion-content-height)' },
        },
        'accordion-up': {
          from: { height: 'var(--radix-accordion-content-height)' },
          to: { height: 0 },
        },
        'arrow-right': {
          from: { transform: 'translateX(0)' },
          to: { transform: 'translateX(25%)' },
        },
      },
      animation: {
        'accordion-down': 'accordion-down 0.2s ease-out',
        'accordion-up': 'accordion-up 0.2s ease-out',
        'arrow-right': 'arrow-right 0.2s ease-out forwards',
      },
    },
  },
  plugins: [require('tailwindcss-animate')],
};<|MERGE_RESOLUTION|>--- conflicted
+++ resolved
@@ -13,20 +13,6 @@
       },
     },
     extend: {
-      // colors: {
-      //   primary: {
-      //     50: 'var(--primary-color-50)',
-      //     100: 'var(--primary-color-100)',
-      //     200: 'var(--primary-color-200)',
-      //     300: 'var(--primary-color-300)',
-      //     400: 'var(--primary-color-400)',
-      //     500: 'var(--primary-color-500)',
-      //     600: 'var(--primary-color-600)',
-      //     700: 'var(--primary-color-700)',
-      //     800: 'var(--primary-color-800)',
-      //     900: 'var(--primary-color-900)',
-      //   },
-      // },
       colors: {
         border: 'hsl(var(--border))',
         input: 'hsl(var(--input))',
@@ -36,33 +22,6 @@
         primary: {
           DEFAULT: 'hsl(var(--primary))',
           foreground: 'hsl(var(--primary-foreground))',
-<<<<<<< HEAD
-=======
-        },
-        secondary: {
-          DEFAULT: 'hsl(var(--secondary))',
-          foreground: 'hsl(var(--secondary-foreground))',
-        },
-        destructive: {
-          DEFAULT: 'hsl(var(--destructive))',
-          foreground: 'hsl(var(--destructive-foreground))',
-        },
-        muted: {
-          DEFAULT: 'hsl(var(--muted))',
-          foreground: 'hsl(var(--muted-foreground))',
-        },
-        accent: {
-          DEFAULT: 'hsl(var(--accent))',
-          foreground: 'hsl(var(--accent-foreground))',
-        },
-        popover: {
-          DEFAULT: 'hsl(var(--popover))',
-          foreground: 'hsl(var(--popover-foreground))',
-        },
-        card: {
-          DEFAULT: 'hsl(var(--card))',
-          foreground: 'hsl(var(--card-foreground))',
->>>>>>> e869836c
         },
         secondary: {
           DEFAULT: 'hsl(var(--secondary))',
@@ -88,11 +47,6 @@
           DEFAULT: 'hsl(var(--card))',
           foreground: 'hsl(var(--card-foreground))',
         },
-      },
-      borderRadius: {
-        lg: `var(--radius)`,
-        md: `calc(var(--radius) - 2px)`,
-        sm: 'calc(var(--radius) - 4px)',
       },
       borderRadius: {
         lg: `var(--radius)`,
