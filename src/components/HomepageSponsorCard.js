import React from 'react';
import PropTypes from 'prop-types';

import { defaultImage } from '../constants/collectives';
import { firstSentence, imagePreview } from '../lib/utils';

import Container from './Container';
import Currency from './Currency';
import { Link } from '../server/pages';
import StyledLink from './StyledLink';
import { P } from './Text';
<<<<<<< HEAD
import { firstSentence } from '../lib/utils';
import { FormattedMessage } from 'react-intl';
=======
>>>>>>> 4adbd109

const SponsorCard = ({ currency, image, name, description, slug, totalDonations, type }) => (
  <Container bg="white.full" borderRadius="8px" border="1px solid" borderColor="black.transparent.20" minHeight="100%">
    <Container display="flex" justifyContent="space-between" alignItems="center" pt={3}>
      <Container bg="black.200" height="1px" width={0.25} />

      <Link route="collective" params={{ slug }} passHref>
        <a title={`${name}\n${firstSentence(description, 80)}`}>
          <Container
            backgroundImage={`url(${imagePreview(image, defaultImage[type], {
              width: 76,
            })})`}
            backgroundSize="contain"
            backgroundRepeat="no-repeat"
            backgroundPosition="center center"
            borderRadius={12}
            border="2px solid white"
            height={[68, null, 76]}
            width={[68, null, 76]}
          />
        </a>
      </Link>

      <Container bg="black.200" height="1px" width={0.25} />
    </Container>

    <Container height={90} overflow="hidden">
      <P textAlign="center" mt={2} px={2} pb={3} color="black.800" fontSize="1.2rem" lineHeight="1.5">
        <Link route="collective" params={{ slug }} passHref>
          <StyledLink color="black.800" fontWeight="bold" fontSize="1.4rem">
            {name}
          </StyledLink>
        </Link>
        <br />
        {firstSentence(description, 70)}
      </P>
    </Container>
    <P textAlign="center" px={2} pb={3} fontSize={['1.3rem', '1.3rem', '1.4rem']}>
      <FormattedMessage id="home.contributed" defaultMessage="contributed" />{' '}
      <Currency fontWeight="bold" value={totalDonations} currency={currency} precision={0} abbreviate />
    </P>
  </Container>
);

SponsorCard.propTypes = {
  currency: PropTypes.string.isRequired,
  image: PropTypes.string,
  description: PropTypes.string,
  name: PropTypes.string.isRequired,
  slug: PropTypes.string.isRequired,
  totalDonations: PropTypes.number.isRequired,
  type: PropTypes.string,
};

SponsorCard.defaultProps = {
  type: 'ORGANIZATION',
};

export default SponsorCard;<|MERGE_RESOLUTION|>--- conflicted
+++ resolved
@@ -1,5 +1,6 @@
 import React from 'react';
 import PropTypes from 'prop-types';
+import { FormattedMessage } from 'react-intl';
 
 import { defaultImage } from '../constants/collectives';
 import { firstSentence, imagePreview } from '../lib/utils';
@@ -9,11 +10,6 @@
 import { Link } from '../server/pages';
 import StyledLink from './StyledLink';
 import { P } from './Text';
-<<<<<<< HEAD
-import { firstSentence } from '../lib/utils';
-import { FormattedMessage } from 'react-intl';
-=======
->>>>>>> 4adbd109
 
 const SponsorCard = ({ currency, image, name, description, slug, totalDonations, type }) => (
   <Container bg="white.full" borderRadius="8px" border="1px solid" borderColor="black.transparent.20" minHeight="100%">
