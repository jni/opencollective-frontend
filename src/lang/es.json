{
  "api.error.unreachable": "No se puede acceder al servidor. Por favor intente nuevamente",
  "addfunds.amount.label": "amount",
  "addfunds.description.label": "description",
  "addfunds.FromCollectiveId.label": "source",
  "addfunds.hostFeePercent.label": "Host fee",
  "addfunds.platformFeePercent.label": "Platform fee",
  "user.name.label": "nombre",
  "user.email.label": "correo electrónico",
  "addfunds.organization.label": "organization",
  "user.website.label": "sitio web",
  "addfunds.title": "Add Funds to {collective}",
  "addfunds.details": "Details",
  "addfunds.totalAmount": "Funding amount",
  "addfunds.hostFees": "Host fees ({hostFees})",
  "addfunds.platformFees": "Platform fees ({platformFees})",
  "addfunds.netAmount": "Net amount",
  "addfunds.disclaimer": "By clicking below, you agree to set aside {amount} in your bank account on behalf of the collective",
  "form.processing": "processing",
  "addfunds.submit": "Add Funds",
  "form.cancel": "cancel",
  "collective.types.collective": "{n, plural, one {colectivo} other {colectivos}}",
  "collective.types.organization": "{n, plural, one {organización} other {organizaciones}}",
  "collective.types.user": "{n, plural, one {persona} other {personas}}",
  "addfunds.fromCollective.host": "host ({host})",
  "addfunds.fromCollective.other": "other (please specify)",
  "subscription.cancel.btn": "yes",
  "collective.created": "Your collective has been created with success.",
  "collective.created.description": "While you are waiting for approval from your host ({host}), you can already customize your collective, file expenses and even create events.",
  "collective.donate": "donar",
  "usercollective.since": "Establecido in {year}",
  "collective.members.admin.title": "{n} {n, plural, one {colaborador} other {colaboradores}}",
  "collective.members.member.title": "{n} {n, plural, one {miembro} other {miembros}}",
  "collective.members.backer.title": "{n} {n, plural, one {backer} other {backers}}",
  "collective.members.fundraiser.title": "{n} {n, plural, one {fundraiser} other {fundraisers}}",
  "collective.members.follower.title": "{n} {n, plural, one {seguidor} other {seguidores}}",
  "collective.menu.host": "contribuyendo a {n} {n, plural, one {colectivo} other {colectivos}}",
  "collective.menu.admin": "contribuyendo a {n} {n, plural, one {colectivo} other {colectivos}}",
  "collective.menu.member": "miembros de {n} {n, plural, one {colectivo} other {colectivos}}",
  "collective.menu.backer": "apoyando {n} {n, plural, one {colectivo} other {colectivos}}",
  "collective.menu.fundraiser": "raised money for {n} {n, plural, one {collective} other {collectives}}",
  "collective.menu.follower": "siguiendo {n} {n, plural, one {colectivo} other {colectivos}}",
  "collective.tiers.donate": "Or make a one time donation",
  "collective.collective.memberOf.collective.parent.title": "{n, plural, one {this collective is} other {{n} collectives are}} part of our collective",
  "collective.collective.memberOf.collective.parent.subtitle": "{n, plural, one {this collective is} other {{n} collectives are}} part of our collective",
  "collective.section.contributors.empty": "You don't have any contributors yet.",
  "membership.role.host": "host",
  "roles.admin.label": "Colaborador",
  "roles.member.label": "Miembro",
  "tier.name.sponsor": "sponsor",
  "tier.name.backer": "backer",
  "collective.card.stats.backers": "{n, plural, one {backer} other {backers}}",
  "collective.card.stats.yearlyBudget": "presupuesto anual",
  "collective.card.memberOf.count": "{n, plural, one {collective} other {collectives}} backed",
  "collective.card.stats.totalAmountSent": "contributed",
  "membership.since": "desde",
  "membership.totalDonations.title": "monto contribuido",
  "membership.totalRaised.title": "amount raised",
  "collective.category.label": "Category",
  "collective.category.association": "Association",
  "collective.category.pta": "Parent Teacher Association",
  "collective.category.other": "Other",
  "collective.category.studentclub": "Student Club",
  "collective.category.meetup": "Meetup",
  "collective.category.movement": "Movement",
  "collective.category.neighborhood": "Neighborhood Association",
  "collective.category.opensource": "Open Source Project",
  "collective.category.politicalparty": "Political Party",
  "collective.category.lobby": "Lobbying Group",
  "collective.category.coop": "Cooperative",
  "collective.contribute": "contribuye",
  "host.apply.btn": "Apply to create a collective",
  "collective.cover.hostedBy": "Hosted by",
  "collective.cover.pendingApprovalFrom": "Pending approval from",
  "collective.stats.totalAmountSent.label": "Monto total donado",
  "collective.stats.totalAmountRaised.label": "Total amount raised",
  "expenses.badge.tooltip.pending": "{pending} {pending, plural, one {expense} other {expenses}} pending approval",
  "expenses.badge.tooltip.approved": "{approved} ready to be paid",
  "expenses.balance.label": "balance:",
  "expenses.allCollectives": "All Collectives",
  "expenses.collectivePicker.title": "Finances",
  "expenses.collectivePicker.subtitle": "{n} {n, plural, one {collective} other {collectives}}",
  "loading": "cargando",
  "loadMore": "cargar más",
  "comment.edit": "edit",
  "comment.cancelEdit": "cancel edit",
  "comment.save": "save",
  "comment.payoutMethod.paypal": "PayPal ({paypalEmail})",
  "comment.payoutMethod.manual": "Other (give instructions)",
  "comment.btn": "Comment",
  "comment.post.to.author": "Note: Your comment will be public and we will notify the person who submitted the expense",
  "comment.post.to.host": "Note: Your comment will be public and we will notify the administrators of the host of this collective",
  "comment.post.to.collective": "Note: Your comment will be public and we will notify the administrators of this collective",
  "collective.stats.balance.title": "Balance disponible:",
  "collective.connectedAccounts.paypal.connected": "Paypal account connected on {createdAt, date, short}",
  "collective.connectedAccounts.paypal.description": "Connect a PayPal account to reimburse approved expenses in one click",
  "host.apply.title": "Apply to create a new {hostname} collective",
  "collectives.create.error.HostNotOpenToApplications": "This host is not open to application",
  "collectives.create.signin": "Sign in or create an Open Collective account",
  "collective.slug.label": "url",
  "collective.type.label": "tipo",
  "collective.name.label": "nombre",
  "collective.company.label": "company",
  "collective.company.description": "Start with a @ to reference an organization (e.g. @airbnb)",
  "collective.amount.label": "monto",
  "collective.description.label": "Descripción corta",
  "collective.longDescription.label": "Descripción larga",
  "collective.startsAt.label": "fecha de inicio",
  "collective.image.label": "Avatar",
  "collective.backgroundImage.label": "Imagen de portada",
  "collective.twitterHandle.label": "Twitter",
  "collective.website.label": "Website",
  "collective.location.label": "Ciudad",
  "collective.meetup.label": "Meetup URL",
  "collective.members.label": "Number of members",
  "collective.tags.label": "Tags",
  "collective.tags.description": "Tags helps people discover your collective. Separate them with a comma.",
  "collective.tos.label": "Terms of Service",
  "organization.create": "Create organization",
  "events.create.login": "Necesitas ser un colaborador de este colective para crear un evento.",
  "login.button": "login",
  "collectives.create.description": "An organization allows you to make donations as a company or as a team. You can also set a monthly limit within which the members of the organization can make contributions.",
  "creditcard.error": "Tarjeta de crédito inválida",
  "collective.expensePolicy.label": "Expense policy",
  "collective.expensePolicy.description": "Submitting an expense can be daunting if the people in your community don't know what can or cannot be expensed. Help them by defining a simple expense policy.",
  "collective.expensePolicy.placeholder": "E.g. Feel free to expense your public transport or Uber/Lyft drive for up to XX. You can also expense drinks and food for meetups for up to XX. For other types of expenses, feel free to ask us.",
  "collective.markdown.label": "Default editor",
  "collective.markdown.description": "Use markdown editor",
  "collective.sendInvoiceByEmail.label": "Invoices",
  "collective.sendInvoiceByEmail.description": "Automatically attach the PDF of your receipts to the monthly report email",
  "editCollective.menu.info": "info",
  "editCollective.menu.": "imagenes",
  "editCollective.menu.members": "miembros",
  "editCollective.menu.goals": "goals",
  "editCollective.menu.tiers": "categorías",
  "editCollective.menu.expenses": "expenses",
  "editCollective.menu.paymentMethods": "Métodos de pago",
  "editCollective.menu.connectedAccounts": "Connected Accounts",
  "editCollective.menu.export": "export",
  "editCollective.menu.advanced": "avanzado",
  "collective.edit.backToProfile": "o vuelve a la página de {type}",
  "collective.connectedAccounts.reconnect.button": "Reconnect",
  "collective.connectedAccounts.stripe.button": "Conectar Stripe",
  "collective.connectedAccounts.stripe.description": "Conectar una cuenta de Stripe para crear colectivos y comenzar a recibir donaciones para los mismos.",
  "collective.connectedAccounts.stripe.connected": "Stripe ha sido conectado el {createdAt, date, short}",
  "collective.connectedAccounts.twitter.button": "Conectar Twitter",
  "collective.connectedAccounts.twitter.description": "Conectar una cuenta de Twitter para agradecer automáticamente a los nuevos backers",
  "collective.connectedAccounts.twitter.connected": "Twitter ha sido conectado el {createdAt, date, short}",
  "collective.connectedAccounts.github.button": "Connect GitHub",
  "collective.connectedAccounts.github.description": "Connect a GitHub account to verify your identity and add it to your profile",
  "collective.connectedAccounts.github.connected": "GitHub account {username} connected on {createdAt, date, short}",
  "menu.edit.event": "edit event",
  "event.slug.label": "url",
  "event.type.label": "tipo",
  "event.name.label": "nombre",
  "event.amount.label": "monto",
  "event.longDescription.label": "descripción",
  "event.startsAt.label": "fecha y hora de inicio",
  "event.endsAt.label": "fecha y hora de fnialización",
  "event.location.label": "lugar",
  "goal.add": "add goal",
  "goal.remove": "remove goal",
  "goal.type.label": "type",
  "goal.balance.label": "balance",
  "goal.yearlyBudget.label": "yearly budget",
  "goal.title.label": "title",
  "goal.description.label": "description",
  "goal.amount.label": "amount",
  "members.role.label": "rol",
  "members.add": "sumar otro miembro",
  "members.remove": "quitar miembro",
  "user.description.label": "Una frase",
  "members.edit.description": "Nota: Solo los Colaboradores podrán editar este colectivo y aprobar o rechazar gastos.",
  "paymentMethod.edit": "editar",
  "paymentMethod.remove": "quitar",
  "paymentMethod.editSubscriptions": "edit subscriptions",
  "paymentMethod.monthlyLimitPerMember.label": "Limite mensual por miembro",
  "paymentMethod.monthlyLimitPerMember.description": "Puede incluir un limite mensual para permitirle a otros miembros de su organización utilizar esta tarjeta de crédito. Si se deja en cero, solamente tu y los otros colaboradores de esta organización podrán utilizarla.",
  "paymentMethod.activeSubscriptions": "{n} active {n, plural, one {subscription} other {subscriptions}}",
  "paymentMethods.add": "sumar un método de pago",
  "paymentMethods.remove": "quitar método de pago",
  "tier.type.tier": "categoría (una sola por orden)",
  "tier.type.membership": "membership (recurring)",
  "tier.type.service": "service (e.g. support)",
  "tier.type.product": "product (e.g. t-shirt)",
  "tier.type.donation": "donation (gift)",
  "tier.type.ticket": "ticket",
  "tier.type.tier.remove": "quitar categoría",
  "tier.type.ticket.remove": "quitar ticket",
  "tier.type.backer.remove": "quitar categoría",
  "tier.type.sponsor.remove": "quitar categoría",
  "tier.type.tier.add": "sumar otra categoría",
  "tier.type.ticket.add": "sumar otro ticket",
  "tier.type.backer.add": "sumar otra categoría",
  "tier.type.sponsor.add": "sumar otra categoría",
  "tier.type.custom": "categoría personalizada",
  "tier.type.label": "tipo",
  "tier.name.label": "nombre",
  "tier.amountType.label": "Amount type",
  "tier.amount.label": "monto",
  "tier.defaultAmount.label": "default amount",
  "tier.interval.label": "intervalo",
  "tier.amountType.fixed": "fixed amount",
  "tier.amountType.flexible": "flexible amount",
  "tier.interval.onetime": "una vez",
  "tier.interval.month": "mensual",
  "tier.interval.year": "anual",
  "tier.presets.label": "suggested amounts",
  "tier.description.label": "descripción",
  "tier.startsAt.label": "fecha y hora de inicio",
  "tier.endsAt.label": "Finalización",
  "tier.endsAt.description": "Fecha y hora de finalización de esta categoría",
  "tier.maxQuantity.label": "Cantidad disponible",
  "tier.maxQuantity.description": "Dejar vacío para cantidad ilimitada",
  "connectedAccounts.twitter.newBacker.toggle.label": "New backers",
  "connectedAccounts.twitter.newBacker.toggle.description": "Whenever you have a new backer that has provided a twitter username, a tweet will be sent from your connected account",
  "connectedAccounts.twitter.newBacker.tweet": "{backerTwitterHandle} thank you for your {amount} donation 🙏 - your contribution makes a difference!",
  "connectedAccounts.twitter.monthlyStats.toggle.label": "Top backers",
  "connectedAccounts.twitter.monthlyStats.toggle.description": "Every first of the month, automatically send a public tweet with the latest stats, the new backers and the all time top backers",
  "connectedAccounts.twitter.updatePublished.toggle.label": "Update published",
  "connectedAccounts.twitter.updatePublished.toggle.description": "Send a tweet whenever you publish an update",
  "connectedAccounts.twitter.tenBackers.toggle.label": "10 backers",
  "connectedAccounts.twitter.tenBackers.toggle.description": "Whenever one of the collectives that you are hosting reaches 10 backers",
  "connectedAccounts.twitter.tenBackers.tweet": "🎉 {collective} just reached 10 backers! Thank you {topBackersTwitterHandles} 🙌  Support them too!",
  "connectedAccounts.twitter.oneHundredBackers.toggle.label": "100 backers",
  "connectedAccounts.twitter.oneHundredBackers.toggle.description": "Whenever one of the collectives that you are hosting reaches 100 backers",
  "connectedAccounts.twitter.oneHundredBackers.tweet": "🎉 {collective} just reached 100 backers!! 🙌  Support them too!",
  "connectedAccounts.twitter.oneThousandBackers.toggle.label": "1,000 backers",
  "connectedAccounts.twitter.oneThousandBackers.toggle.description": "Whenever one of the collectives that you are hosting reaches 1,000 backers",
  "connectedAccounts.twitter.oneThousandBackers.tweet": "🎉 {collective} just reached 1,000 backers!! 🙌  Support them too!",
  "connectedAccounts.twitter.settings": "Settings",
  "connectedAccount.save.btn": "save",
  "updates.new.title.label": "Title",
  "update.new.save": "Save Update",
  "page.error.collective.is.not.host": "This page is only for hosts",
  "page.error.default": "Unknown error",
  "event.over.sendMoneyToParent.title": "Event is over and still has a positive balance",
  "event.over.sendMoneyToParent.description": "If you still have expenses related to this event, please file them. Otherwise consider moving the money to your collective {collective}",
  "event.over.sendMoneyToParent.transaction.description": "Balance of {event}",
  "menu.submitExpense": "Submit Expense",
  "event.responses.title.going": "{n} {n, plural, one {persona atenderá} other {personas atenderán}}",
  "event.responses.title.interested": "{n} {n, plural, one {interesada} other {interesadas}}",
  "event.sponsors.title": "Sponsors",
  "sections.events.new": "Create an Event",
  "events.widget.noEventScheduled": "No se han creado eventos aún.",
  "events.widget.createEvent": "Crear un Evento",
  "events.title.futureEvents": "{n, plural, one {próximo evento} other {próximos eventos}}",
  "events.title.pastEvents": "{n, plural, one {evento pasado} other {eventos pasados}}",
  "export.widget.title": "Widget",
  "export.csv.title": "Export in CSV",
  "export.csv.description": "Export all your members in CSV (comma separated values) that can be easily imported into any spreadsheet application",
  "export.all": "Export all members in CSV",
  "export.json.title": "Export in JSON",
  "export.json.description": "Export all your members in JSON to integrate with other applications",
  "export.json.parameters.title": "Parameters",
  "export.json.parameters.limit": "number of members to return",
  "export.json.parameters.offset": "number of members to skip (for paging)",
  "export.json.parameters.TierId": "only return the members that belong to this TierId. You can find the TierId as part of the URL after selecting a tier on your collective page.",
  "export.images.title": "Export images",
  "GetTicketForm.getTicketBtn": "{quantity, plural, one {Elegir este ticket} other {Elegir estos tickets}}",
  "GetTicketForm.getTierBtn": "conviértete en un {name}",
  "menu.admin": "admin",
  "menu.backer": "backer",
  "menu.attendee": "attendee",
  "menu.fundraiser": "fundraiser",
  "menu.parenting": "member collectives",
  "menu.about": "about",
  "menu.events": "events",
  "menu.updates": "updates",
  "menu.budget": "budget",
  "menu.contributors": "contributors",
  "menu.edit.collective": "edit collective",
  "menu.edit.user": "edit profile",
  "menu.edit.organization": "edit organization",
  "cover.bar.balance": "Today's Balance",
  "cover.bar.yearlyBudget": "Estimated Annual Budget",
  "tier.interval": "por {interval, select, month {mes} year {año} other {}}",
  "cover.budget.text": "Thanks to your financial contributions, we are operating on an estimated annual budget of  {yearlyBudget}.",
  "uploadImage.placeholder": "Drop an image or click to upload",
  "uploadImage.isDragActive": "Drop it like it's hot 🔥",
  "uploadImage.isDragReject": "🚫 This file type is not accepted",
  "uploadImage.error": "Error: {error}",
  "InterestedForm.RemindMe": "recordar",
  "collective.about.title": "About",
  "order.matchingfund.label": "Matching fund",
  "order.matchingfund.text": "{name} has set up a {initialBalance} matching fund to match {factor, select, 1 {} other {{factor} times}} your first donation to {collective}. There is {balance} left in this fund.",
  "order.matchingFund.expire": "This matching fund expires in {n} {n, plural, one {day} other {days}}",
  "order.matchingfund.notEnoughFund": "There isn't enough fund left in this matching fund.",
  "roles.backer.label": "Backer",
  "membership.totalDonations": "Monto total contribuido",
  "members.all": "todos",
  "members.admin": "administradores",
  "members.members": "miembros",
  "members.paid": "backers",
  "menu.team": "team",
  "menu.transactions": "transactions",
  "collective.messages.StripeAccountConnected": "Stripe ha sido conectado con éxito",
  "notFound.search": "Let me try to find {term} for you...",
  "order.created.tweet": "I've just donated {amount} to {collective}. Consider donating too, every little helps!",
  "order.created.tweet.event": "I'm attending {event}. Join me!",
  "collective.user.orderCreated.thankyou": "Gracias por tu contribución! 🙏",
  "collective.user.orderCreated.event.thankyou": "Thank you for your RSVP! See you soon! 😊",
  "collective.user.orderCreated.message": "Hemos agregado a {collective} a tu perfil",
  "collective.user.orderProcessing.message": "We are currently processing your donation to {collective}. We will add it to your profile and we will send you a confirmation email once the payment is confirmed.",
  "collective.user.orderCreated.helpUsRaise.title": "Help us raise more money!",
  "collective.user.orderCreated.event.inviteFriends.title": "Invite your friends!",
  "collective.user.orderCreated.helpUsRaise.shareUrl": "Share this URL:",
  "collective.user.orderCreated.helpUsRaise.description": "The total amount that you will help us raise will be shown on your profile.",
  "collective.user.orderCreated.event.inviteFriends.description": "The more people the merrier 😊",
  "collective.user.orderCreated.helpUsRaise.tweetUrl": "Share on Twitter",
  "collective.user.orderCreated.helpUsRaise.fbUrl": "Share on Facebook",
  "tier.order.contributeAs": "Contribute as",
  "tier.order.rsvpAs": "RSVP as",
  "tier.order.profile.myself": "myself",
  "tier.order.success": "Tu orden ha sido procesada con éxito",
  "tier.order.error": "A ocurrido un error y la orden no ha sido procesada. Por favor inténtalo nuevamente.",
  "tier.order.button": "adquirir",
  "tier.order.organization.create": "crear una organización",
  "tier.order.profile.logout": "logout to create a new profile",
  "tier.order.organization.name": "nombre",
  "tier.order.organization.website": "sitio web",
  "tier.order.organization.twitterHandle": "Twitter",
  "error.email.invalid": "correo electrónico inválido",
  "creditcard.label": "Tarjeta de crédito",
  "creditcard.save": "Guardar esta tarjeta de crédito en {type, select, user {mi cuenta} other {{type} cuenta}}",
  "creditcard.missing": "Credit card missing",
  "paymentMethod.type": "tipo",
  "paymentMethod.creditcard": "credit card",
  "occard.label": "Gift Card",
  "occard.apply": "Apply",
  "occard.invalid": "Invalid code",
  "occard.expired": "Expired code",
  "occard.loading": "Please wait...",
  "occard.amountremaining": "Valid code. Amount available:",
  "occard.amounterror": "You can only contribute up to the amount available on your gift card.",
  "tier.order.ticket.title": "RSVP",
  "tier.order.backer.title": "Conviértete en un/a {name}",
  "tier.order.sponsor.title": "Conviértete en un/a {name}",
  "user.firstName.label": "nombre",
  "user.lastName.label": "apellido",
  "user.company.label": "company",
  "user.twitterHandle.label": "twitter",
  "user.twitterHandle.description": "Si tienes",
  "user.email.description": "* requerido",
  "signin.createAccount.description": "No hay un usuario con esta cuenta te correo. Haz click en \"Sign Up\" para crear una nueva cuenta en Open Collective.",
  "signin.emailSent.description": "Correo electrónico enviado. Por favor sigue las instrucciones enviadas en el mismo.",
  "user.description.description": "¡Si puedes, preséntate en 60 caracteres o menos!",
  "tier.totalAmount.label": "Monto total",
  "order.error.organization.name.required": "Please provide a name for the new organization",
  "order.error.organization.website.required": "Please provide a website for the new organization",
  "user.newsletterOptIn.description": "Subscribe to the Open Collective newsletter.",
  "tier.order.userdetails.description": "Si quieres permanecer anónimo, provee únicamente una dirección de correo sin incluir otros datos personales.",
  "tier.order.userdetails.description.loggedin": "Si quieres permanecer anónimo, haz logout y utiliza otra dirección de correo sin incluir otros datos personales.",
  "paymentMethod.useGiftCard": "Use a Gift Card",
  "order.error.hostRequired": "Este colectivo no tiene aún un host que pueda recibir dinero en su nombre",
  "collective.host.disclaimer": "Al hacer click arriba, estás confirmando que le dará al host ({hostname}) {amount} {interval, select, month {mensual} year {anual} other {}} para {collective}.",
  "collective.host.cancelanytime": "Puede cancelar en cualquier momento.",
<<<<<<< HEAD
=======
  "order.publicMessage.placeholder": "Usa este espacio para incluir un mensaje personal (público)",
  "tier.order.ticket.info": "Event info",
  "tier.order.contribution": "Contribution",
  "tier.order.ticket": "Ticket",
>>>>>>> 896b5444
  "paymentMethod.add": "Add credit card",
  "paymentMethod.save": "Save",
  "paymentMethod.cancel": "Cancel",
  "paymentMethod.success": "Successfully added!",
  "paymentMethod.expire": "Exp",
  "paymentMethod.whyUnknownTitle": "Why is my credit card not showing up?",
  "paymentMethod.whyUnknown": "This subscription was created using an early version of our site when we didn't store credit card numbers. We suggest that you update this subscription with a newer credit card.",
  "paymentMethod.cardUnavailable": "(credit card info not available)",
  "update.publish.btn": "publish",
  "update.publish.backers": "Your update will be sent to {n} backers",
  "paymentMethod.bitcoin.error.invalidEmail": "We can't generate a bitcoin address without a valid email address.",
  "paymentMethod.bitcoin.loading": "Generating bitcoin address to receive the donation.",
  "paymentMethod.bitcoin.openApp": "open in app",
  "paymentMethod.bitcoin.send": "Please send",
  "paymentMethod.bitcoin.toAddress": "to this BTC address:",
  "paymentMethod.bitcoin.instructions": "You can then proceed with the donation. We will send you an email to {email} once the transaction is confirmed.",
  "response.status.interested": "{name} se interesa",
  "response.status.yes": "{name} atenderá",
  "roles.attendee.label": "Attendee",
  "roles.fundraiser.label": "Fundraiser",
  "section.memberships.title": "Memberships",
  "section.updates.title": "Updates",
  "section.updates.subtitle": "Stay up to dates with our latest activities and progress.",
  "section.events.title": "Events",
  "section.events.subtitle": "Meet the community!",
  "section.team.title": "Team",
  "section.team.subtitle": "Meet the awesome people that are bringing the community together! 🙌",
  "section.budget.title": "Budget",
  "section.budget.subtitle": "Current balance: {balance}",
  "section.expenses.title": "Expenses",
  "section.expenses.subtitle": "All expenses",
  "section.contributors.title": "Contributors",
  "section.contributors.subtitle": "{organizations, plural, one {{organizations} organization and} other {{organizations} organizations and}} {users} {users, plural, one {person is} other {people are}} supporting us.",
  "tier.order.contributionDetails": "Detalles de la contribución",
  "tier.order.contributionDetails.description": "Thank you for contributing to our budget! 🙏",
  "tier.order.ticketDetails": "Ticket details",
  "tier.order.userDetails": "Datos de usuario",
  "tier.order.organizationDetails": "Detalles de la organización",
  "tier.order.organizationDetails.description": "Si quieres contribuir como una organización, por favor ingresa la información debajo. De lo contrario, puedes dejarlo vacío.",
  "tier.order.paymentDetails": "Detalles del pago",
  "SendMoneyToCollective.btn": "Send {amount} to {collective}",
  "user.website.description": "If any",
  "signin.loading.description": "Un momento por favor...",
  "signin.createAccount": "Crear una cuenta",
  "signin.login.description": "¡Qué bueno verte de vuelta! Haz click en \"Login\" (o dale a Enter) y te enviaremos un link a tu correo para ingresar.",
  "signin.signup.success.title": "✓ Account created with success",
  "signup.success.description": "An email has been sent with a link to login to your account. You can now safely close this tab.",
  "signinup.email.label": "correo electrónico",
  "signinup.firstName.label": "nombre",
  "signinup.lastName.label": "apellido",
  "signinup.description.label": "una frase",
  "signinup.description.description": "¡Si puedes, preséntate en 60 caracteres o menos!",
  "signinup.twitterHandle.label": "twitter",
  "subscription.amountToDate": "contributed to date",
  "subscription.pastDue": "Past due. Please update payment method.",
  "subscription.pastDue.msg": "Update payment info",
  "subscription.whyPastDueTitle": "Update payment info",
  "subscription.whyPastDueText": "We were unable to charge your last payment. Please update your payment info to continue this subscription.",
  "subscription.updated": "Updated!",
  "subscription.menu.editPaymentMethod": "Update payment method",
  "subscription.menu.editAmount": "Update amount",
  "subscription.menu.cancel": "Cancel contribution",
  "subscription.updateAmount.cancel.btn": "Cancel",
  "subscription.updateAmount.update.btn": "Update",
  "subscription.cancel.no.btn": "no",
  "subscription.cancelled.label": "Cancelled Subscriptions",
  "subscription.login.message": "Are these your subscriptions? Login above to edit them",
  "sections.team.edit": "Edit team members",
  "TicketsConfirmed.ticketsAcquired": "{quantity, plural, one {ticket adquirido} other {tickets adquiridos}}!",
  "TicketsConfirmed.tickets": "{quantity} {quantity, plural, one {ticket} other {tickets}}",
  "amount.free": "gratuito",
  "TicketsConfirmed.ConfirmationSent": "Un correo de confirmación ha sido enviado a su dirección de correo {email}",
  "TicketsConfirmed.SeeYouSoon": "¡Hasta pronto!",
  "tier.customAmount.error.minimumAmount": "Minimum amount should be {minimumAmount}",
  "tier.defaultDescription": "Conviértete en un/a {name} con {amount} por {interval} y ayúdanos a sostener nuestras actividades!",
  "tier.amount.select": "Seleccione el monto {interval, select, month {por mes} year {por año} other {}}",
  "tier.interval.select": "Seleccione la frecuencia",
  "tier.GetTicket": "{quantity, plural, one {adquirir ticket} other {adquirir tickets}}",
  "tier.GetTier": "Conviértete en un/a {name}",
  "contribution": "{n, plural, one {contribution} other {contributions}}",
  "tier.error.hostMissing": "Tu colectivo necesita un host para poder aceptar contribuciones.",
  "tier.error.collectiveInactive": "Tu colectivo necesita ser activado por tu host para poder recibir contribuciones.",
  "tier.limited": "LIMITADA: {availableQuantity} A {maxQuantity}",
  "tier.contribute": "contribuye",
  "menu.homepage": "Ir a la página de inicio deOpen Collective",
  "menu.discover": "descubrir",
  "menu.myAccount": "Mi cuenta",
  "menu.profile": "Perfil",
  "menu.logout": "Desconectar",
  "menu.howItWorks": "Cómo funciona",
  "menu.blog": "Blog",
  "profilemenu.memberships.tooltip.balance": "Balance {balance}",
  "profilemenu.memberships.tooltip.pendingExpenses": "{n} gastos pendientes",
  "collective": "{n, plural, one {colectivo} other {colectivos}}",
  "menu.createCollective": "Crear un Colectivo",
  "menu.subscriptions": "Suscripciones",
  "menu.createOrganization": "Create an Organization",
  "loggingout": "desconectando",
  "update.pending": "pending",
  "update.paid": "paid",
  "update.approved": "approved",
  "update.rejected": "rejected",
  "update.edit": "edit",
  "update.cancelEdit": "cancel edit",
  "update.viewLatestUpdates": "View latest updates",
  "update.publishedAt": "published on {date}",
  "update.createdAt": "created on {date} (draft)",
  "update.save": "save",
  "updates.empty": "No updates",
  "sections.update.new": "Create an Update",
  "UserCard.since": "desde",
  "organization.created": "Your organization has been created with success.",
  "organization.created.description": "You can now make contributions as an organization. You can also edit your organization profile, add members and other administrators and attach a credit card that can be used by its members within a monthly limit.",
  "organization.collective.since": "Contribuyendo desde {year}",
  "user.collective.since": "desde {year}",
  "organization.collective.edit": "EDITAR ORGANIZACIÓN",
  "user.collective.edit": "EDITAR PERFIL",
  "user.collective.memberOf.collective.host.title": "I'm hosting {n, plural, one {this collective} other {these collectives}}",
  "user.collective.memberOf.organization.admin.title": "I'm an administrator of {n, plural, one {this organization} other {these organizations}}",
  "user.collective.memberOf.organization.member.title": "I'm a member of {n, plural, one {this organization} other {these organizations}}",
  "user.collective.memberOf.collective.admin.title": "I'm a core contributor of {n, plural, one {this collective} other {these collectives}}",
  "user.collective.memberOf.collective.member.title": "I'm a member of {n, plural, one {this collective} other {these collectives}}",
  "user.collective.memberOf.collective.backer.title": "I'm backing {n, plural, one {this collective} other {these collectives}}",
  "user.collective.memberOf.event.attendee.title": "I've attended {n, plural, one {this event} other {these events}}",
  "user.collective.memberOf.collective.fundraiser.title": "I've helped raise money for {n, plural, one {this collective} other {these collectives}}",
  "user.collective.memberOf.collective.fundraiser.LoggedInDescription": "Share the URL in the email receipt for each of your donation to track how much money you helped raised! (Alternatively, you can also click on any collective that you are contributing to on this page. We will add your referral id to the URL.)",
  "user.collective.memberOf.collective.follower.title": "I'm following {n, plural, one {this collective} other {these collectives}}",
  "organization.collective.memberOf.collective.host.title": "We are hosting {n, plural, one {this collective} other {{n} collectives}}",
  "organization.collective.memberOf.collective.admin.title": "We are a core contributor of {n, plural, one {this collective} other {these collectives}}",
  "organization.collective.memberOf.collective.member.title": "We are a member of {n, plural, one {this collective} other {these collectives}}",
  "organization.collective.memberOf.collective.backer.title": "We are backing {n, plural, one {this collective} other {these collectives}}",
  "organization.collective.memberOf.collective.follower.title": "We are following {n, plural, one {this collective} other {these collectives}}",
  "organization.collective.memberOf.collective.fundraiser.title": "We've helped raise money for {n, plural, one {this collective} other {these collectives}}",
  "section.host": "Hosting",
  "section.admin": "Administrating",
  "section.member": "Memberships",
  "section.backer": "Backing",
  "section.attendee": "Events",
  "section.fundraiser": "Fund raising",
  "section.follower": "Following",
  "host.collectives.manageExpenses": "manage expenses",
  "organization.collective.memberOf.collective.parent.title": "{n, plural, one {this collective is} other {{n} collectives are}} part of our organization",
  "organization.supercollective.title": "{tags} collectives",
  "actions.approveCollective.processing": "Approving collective",
  "actions.approveExpense.processing": "Approving expense",
  "actions.rejectExpense.processing": "Rejecting expense",
  "actions.done": "done",
  "error.label": "Error",
  "notFound": "not found",
  "collective.section.backers.organizations.title": "{n} {n, plural, one {organization is} other {organizations are}} supporting {collective}",
  "widget.becomeSponsor": "Become a sponsor",
  "collective.section.backers.users.title": "{n} {n, plural, one {person is} other {people are}} supporting {collective}",
  "widget.becomeBacker": "Become a backer",
  "expense.created": "Your expense has been submitted with success. It is now pending approval from one of the core contributors of the collective. You will be notified by email once it has been approved. Then, the host {host} will proceed to reimburse your expense.",
  "expenses.sendAnotherExpense": "Submit Another Expense",
  "expenses.viewAll": "Ver todos los gastos",
  "tier.order.donation.title": "Contribuye",
  "tier.order.membership.title": "Become a member",
  "tier.order.service.title": "Order",
  "tier.order.product.title": "Order",
  "tier.name.contribution": "contribution",
  "tier.name.payment": "payment",
  "tier.button.donation": "donar",
  "tier.description.donation": "Gracias por tu amable contribución",
  "updates.new.title": "New update",
  "updates.create.login": "You need to be logged in as a core contributor of this collective to be able to create an update.",
  "expenses.byCategory": "Expenses in {category}",
  "expenses.byRecipient": "Expenses by {recipient}",
  "loginform.title": "Sign in or Create an Account",
  "tiers.title": "Súmate al colectivo"
}<|MERGE_RESOLUTION|>--- conflicted
+++ resolved
@@ -355,13 +355,10 @@
   "order.error.hostRequired": "Este colectivo no tiene aún un host que pueda recibir dinero en su nombre",
   "collective.host.disclaimer": "Al hacer click arriba, estás confirmando que le dará al host ({hostname}) {amount} {interval, select, month {mensual} year {anual} other {}} para {collective}.",
   "collective.host.cancelanytime": "Puede cancelar en cualquier momento.",
-<<<<<<< HEAD
-=======
   "order.publicMessage.placeholder": "Usa este espacio para incluir un mensaje personal (público)",
   "tier.order.ticket.info": "Event info",
   "tier.order.contribution": "Contribution",
   "tier.order.ticket": "Ticket",
->>>>>>> 896b5444
   "paymentMethod.add": "Add credit card",
   "paymentMethod.save": "Save",
   "paymentMethod.cancel": "Cancel",
